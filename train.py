import numpy as np

import matplotlib.pyplot as plt
from matplotlib.ticker import MultipleLocator, AutoMinorLocator

from argparse import ArgumentParser
from pathlib import Path
from tqdm import tqdm
import h5py
import os
import os.path

from xp_utils import XPSampler, sqrt_icov_eigen, calc_invs_eigen
from utils import batch_apply_tf
from model import GaussianMixtureModel, FluxModel, chi_band, gaussian_prior, \
                  grads_stellar_model, grads_stellar_params, \
                  get_batch_iterator,  identify_outlier_stars, \
                  identify_flux_outliers, train_stellar_model, \
                  plot_gmm_prior,assign_variable_padded, corr_matrix, \
                  calc_stellar_fisher_hessian, load_data, save_as_h5, load_h5


def load_training_data(fname, validation_frac=0.2, seed=1, thin=1):
    # Load training data
    with h5py.File(fname, 'r') as f:
        d = {key:f[key][:][::thin] for key in f.keys()}
        sample_wavelengths = f['flux'].attrs['sample_wavelengths'][:]

    # Ensure that certain fields are in float32 format
    f4_keys = [
        'flux', 'flux_err', 'flux_sqrticov',
        'flux_cov_eival_max', 'flux_cov_eival_min',
        'plx', 'plx_err',
        'stellar_ext', 'stellar_ext_err',
        'stellar_type', 'stellar_type_err'
    ]
    for k in f4_keys:
        d[k] = d[k].astype('f4')

    # Warn about NaNs
    check_nan_keys = [
        'flux', 'flux_err', 'flux_sqrticov',
        'flux_cov_eival_max', 'flux_cov_eival_min',
        'plx', 'plx_err',
        'stellar_type', 'stellar_type_err'
    ]
    for k in check_nan_keys:
        if np.any(np.isnan(d[k])):
            raise ValueError(f'NaNs detected in {k}!')

    # Replace NaN extinctions with 0 +- infinity
    idx = np.isnan(d['stellar_ext']) | np.isnan(d['stellar_ext_err'])
    print(f'Replacing {np.count_nonzero(idx)} NaN extinctions with 0+-inf.')
    d['stellar_ext'][idx] = 0.
    d['stellar_ext_err'][idx] = np.inf

    # Shuffle data, and put last X% into validation set
    rng = np.random.default_rng(seed=seed)
    n = len(d['gdr3_source_id'])
    shuffle_idx = np.arange(n, dtype='i8')
    rng.shuffle(shuffle_idx)

    n_val = int(np.ceil(n * validation_frac))
    d_train = {'shuffle_idx': shuffle_idx[:-n_val]}
    d_val = {'shuffle_idx': shuffle_idx[-n_val:]}
    
    # Copy data into training and validation sets
    for key in d:
        d_train[key] = d[key][d_train['shuffle_idx']]
        d_val[key] = d[key][d_val['shuffle_idx']]

    return d_train, d_val, sample_wavelengths


def prepare_training_data():
    print('Gathering training data into one file ...')
    sample_wavelengths = np.arange(392., 993., 10.)
    data_out_fname = 'data/training/xp_nn_training_data.h5'
    gather_data_into_file(
        data_out_fname,
        sample_wavelengths
    )
    

def down_sample_weighing(x_ini, all_x, bin_edges, n_bins=100):
    # Use high-Extinction stars for empirical distribution of xi
    bin_edges = np.hstack([[-np.inf], bin_edges, [np.inf]])
    
    # Calculate the emperical distribution of x_ini under the given bins
    bin_indices = np.digitize(x_ini, bin_edges)
    counts = np.bincount(bin_indices, minlength=n_bins+3)
    weights = counts / counts.sum()  # convert counts to probabilities
    weights_per_bin = 1./(weights+0.001)
    
    # Weigh all stars by the inverse of density of the ini sample
    bin_indices_all = np.digitize(all_x, bin_edges)
    weights_per_star = weights_per_bin[bin_indices_all]
    
    # Normalize the weights per star  by median value
    weights_per_star /= np.median(weights_per_star)
    
    return weights_per_star.astype('f4')


def plot_param_histograms_1d(stellar_type, weights, title, fname):
    n_params = stellar_type.shape[1]
    figsize = (3*n_params,3)

    fig,ax_arr = plt.subplots(
        1, n_params,
        figsize=figsize,
        layout='constrained'
    )

    for i,(ax,p) in enumerate(zip(ax_arr.flat,stellar_type.T)):
        p_range = (np.min(p), np.max(p))

        kw = dict(
            range=p_range, bins=100,
            log=True, density=True,
            histtype='step',
            alpha=0.8
        )
        ax.hist(p, label=r'$\mathrm{raw}$', **kw)
        ax.hist(p, label=r'$\mathrm{weighted}$', weights=weights, **kw)

        ax.xaxis.set_minor_locator(AutoMinorLocator())
        ax.grid(True, which='major', alpha=0.2)
        ax.grid(True, which='minor', alpha=0.05)

        ax.set_xlabel(rf'$\mathrm{{parameter\ {i}}}$')
        if i == 0:
            ax.legend()

    fig.suptitle(title)

    fig.savefig(fname)
    plt.close(fig)


def train(data_fname, output_dir, stage=0, thin=1):
    '''
    Stage 0: Train the stellar model, using universal extinction curve.
    Stage 1: Train the extinction model with hqlE stars, using initial guess of 
                    the slope of extinction curve.
    Stage 2: Train both extinction model and stellar model with hqlE stars
    Stage 3: Self-cleaning & Further optimize the model
    '''

    # General training parameters
    n_epochs = 128
    batch_size = 1024
    n_bins = 100
    
    loss_hist = []

    # Ensure that output directories exist
    path_list = [
        'data', 'plots',
        'models/prior', 'models/flux',
        'index', 'hist_loss'
    ]
    for p in path_list:
        Path(os.path.join(output_dir,p)).mkdir(exist_ok=True, parents=True)

    # Helper function: save an h5 file, appending a base directory to filename
    def full_fn(fn):
        return os.path.join(output_dir, fn)
    
    if stage == 0:        
        
        # Stage 0, begin without initial stellar model
        print(f'Loading training data from {data_fname} ...')
        d_train, d_val, sample_wavelengths = load_training_data(
            data_fname,
            thin=thin
        )
        n_train, n_val = [len(d['plx']) for d in (d_train,d_val)]
        print(f'Loaded {n_train} ({n_val}) training (validation) sources.')
        
        # Generate GMM prior
        print('Generating Gaussian Mixture Model prior on stellar type ...')
        stellar_type_prior = GaussianMixtureModel(3, n_components=16)
        stellar_type_prior.fit(d_train['stellar_type'])
        stellar_type_prior.save(full_fn('models/prior/gmm_prior'))
        print('  -> Plotting prior ...')
        plot_gmm_prior(stellar_type_prior, base_path=output_dir)

        # Initial guess of xi
        d_train['xi'] = np.zeros(n_train, dtype='f4')
        d_val['xi'] = np.zeros(n_val, dtype='f4')

        save_as_h5(d_val, full_fn('data/d_val.h5'))
        save_as_h5(d_train, full_fn('data/d_train.h5'))
                
        all_ln_prior = batch_apply_tf(
            stellar_type_prior.ln_prob,
            1024,
            d_train['stellar_type'],
            function=True,
            progress=True,
            numpy=True
        )
        all_prior = np.exp(all_ln_prior)
        all_prior /= np.max(all_prior)
        
        # Weigh stars for better representation
        #weights_per_star = np.exp(-d_train['stellar_type'][:,1]/2.)
        max_upsampling = 100.
        weights_per_star = (1./(all_prior+1/max_upsampling)).astype('f4') 

        print('Plotting stellar-type histograms ...')
        plot_param_histograms_1d(
            d_train['stellar_type'],
            weights_per_star,
            r'$\mathrm{Training\ distribution:\ stellar\ type}$',
            os.path.join(output_dir, 'plots/training_stellar_type_hist1d')
        )
        
        # Initialize the parameter estimates at their measured (input) values
        for key in ('stellar_type', 'xi', 'stellar_ext', 'plx'):
            d_train[f'{key}_est'] = d_train[key].copy()
            d_val[f'{key}_est'] = d_train[key].copy()
        
        print('Creating flux model ...')
        n_stellar_params = d_train['stellar_type'].shape[1]
        p_low,p_high = np.percentile(
            d_train['stellar_type'],
            [16.,84.],
            axis=0
        )
        
        print('Training flux model on high-quality data ...')
        # Select a subset of "high-quality" stars with good measurements
        idx_hq = np.where(
            (d_train['plx']/d_train['plx_err'] > 10.)
          & np.all(d_train['stellar_type_err']<0.2, axis=1) # Type uncertainty
          & (d_train['stellar_ext_err'] < 0.1)
        )[0]
        n_hq = len(idx_hq)
        pct_hq = n_hq / d_train['plx'].shape[0] * 100
        print(f'Training on {n_hq} ({pct_hq:.3g}%) high-quality stars ...')
        
        stellar_model = FluxModel(
            sample_wavelengths, n_input=n_stellar_params,
            input_zp=np.median(d_train['stellar_type'],axis=0),
            input_scale=0.5*(p_high-p_low),
<<<<<<< HEAD
            #hidden_size=32,
            hidden_size=64,
            l2=0.01, l2_ext_curve=1.
         )   
=======
            hidden_size=32,
            l2=1., l2_ext_curve=1.
        )
>>>>>>> 34ce98d2
        
        # First, train the model with stars with good measurements,
        # with fixed slope of ext_curve
        title = (
            r'$\mathrm{Training\ distribution'
            r'\ (step\ 0a:\ HQ):'
            r'\ stellar\ type}$'
        )
        fn = os.path.join(
            output_dir,
            'plots/training_stellar_type_hist1d_step0a'
        )
        plot_param_histograms_1d(
            d_train['stellar_type'][idx_hq],
            weights_per_star[idx_hq],
            title, fn
        )
        ret = train_stellar_model(
            stellar_model,
            d_train, d_val,
            weights_per_star,
            idx_train=idx_hq,
            optimize_stellar_model=True,
            optimize_stellar_params=False,
            batch_size=batch_size,
            n_epochs=n_epochs,
            model_update=['stellar_model',  'ext_curve_b'],
        )
        loss_hist.append(ret)
        stellar_model.save(full_fn('models/flux/xp_spectrum_model_initial'))

        # Next, simultaneously train the stellar model and update stellar
        # parameters, using only the HQ data
        print('Training flux model and optimizing high-quality stars ...')
        ret = train_stellar_model(
            stellar_model,
            d_train, d_val,
            weights_per_star,
            idx_train=idx_hq,
            optimize_stellar_model=True,
            optimize_stellar_params=True,
            lr_model_init=1e-5,
            batch_size=batch_size,
            n_epochs=n_epochs,
            model_update=['stellar_model',  'ext_curve_b'],
            var_update = ['atm','E','plx'],
        )
        loss_hist.append(ret)
        #plot_loss(ret, suffix='_intermediate')
        stellar_model.save(
            full_fn('models/flux/xp_spectrum_model_intermediate')
        )

        stellar_model = FluxModel.load(
            full_fn('models/flux/xp_spectrum_model_intermediate-1')
        )
        # Next, update parameters of all the stars, holding the model fixed
        print('Optimizing all stars ...')
        ret = train_stellar_model(
            stellar_model,
            d_train, d_val,
            weights_per_star,
            optimize_stellar_model=False,
            optimize_stellar_params=True,
            batch_size=batch_size,
            n_epochs=n_epochs,
            var_update = ['atm','E','plx'],
        )
        loss_hist.append(ret)

        # Self-cleaning: Identify outlier stars to exclude from further training,
        # using distance from priors
        idx_params_good = identify_outlier_stars(d_train)
        pct_good = 100*np.mean(idx_params_good)
        print(f'Parameter outliers: {100-pct_good:.3f}% of sources.')

        idx_flux_good = identify_flux_outliers(
            d_train, stellar_model,
            chi2_dof_clip=10.,
            #chi_indiv_clip=20.
        )
        
        pct_good = 100*np.mean(idx_flux_good)
        print(f'Flux outliers: {100-pct_good:.3f}% of sources.')

        idx_good = idx_params_good & idx_flux_good
        pct_good = 100*np.mean(idx_good)
        print(f'Combined outliers: {100-pct_good:.3f}% of sources.')
        
        # Finally, simultaneously train the stellar model and update stellar
        # parameters, using all the (non-outlier) data
        print('Training flux model and optimizing all non-outlier stars ...')
        ret = train_stellar_model(
            stellar_model,
            d_train, d_val,
            weights_per_star,
            idx_train=np.where(idx_good)[0],
            optimize_stellar_model=True,
            optimize_stellar_params=True,
            lr_model_init=1e-7,
            lr_stars_init=1e-5,
            batch_size=batch_size,
            n_epochs=n_epochs,
            model_update=['stellar_model','ext_curve_b'],
            var_update = ['atm','E','plx'],
        )
        loss_hist.append(ret)
        
        np.save(full_fn('index/idx_good_wo_Rv.npy'), idx_good)
        stellar_model.save(full_fn('models/flux/xp_spectrum_model_final'))
        save_as_h5(d_train, full_fn('data/dtrain_final_wo_Rv.h5'))
        save_as_h5(ret, full_fn('hist_loss/final_wo_Rv.h5'))

    if stage<2:
         
        d_val = load_h5(full_fn('data/d_val.h5'))
        d_train = load_h5(full_fn('data/dtrain_final_wo_Rv.h5'))
        
        stellar_model = FluxModel.load(
            full_fn('models/flux/xp_spectrum_model_final-1')
        )
        
        print('Loading Gaussian Mixture Model prior on stellar type ...')
        stellar_type_prior = GaussianMixtureModel.load(
            full_fn('models/prior/gmm_prior-1')
        )
        
        #print('Calculating prior weight of stars in the training set')
        #all_ln_prior = []
        #teff_ini, feh_ini, logg_ini= d_train['stellar_type'].T
        #for i in tqdm(range(int(len(teff_ini)/10000)+1)):
        #    ln_prior = stellar_type_prior.ln_prob(
        #        np.vstack([
        #                teff_ini[i*10000: (i+1)*10000], 
        #                feh_ini[i*10000: (i+1)*10000], 
        #                logg_ini[i*10000: (i+1)*10000]]).T
        #    ).numpy()
        #    all_ln_prior.append(ln_prior)
        #teff_ini, feh_ini, logg_ini = 0,0,0
        #all_ln_prior = np.hstack(all_ln_prior)

        #print('Removing outliers in stellar types')
        #for key in tqdm(d_train.keys()):
        #    d_train[key] = d_train[key][all_ln_prior>-7.43]            
        
        # Initial weight of stars: equal
        weights_per_star = (1./(all_prior+1/max_upsampling)).astype('f4')
        #np.ones(len(d_train["plx"]), dtype='f4')
        
        idx_hq= np.load(full_fn('index/idx_good_wo_Rv.npy'))

        # Optimize the params of high-quality stars 
        n_epochs = 128
        print('Optimizing params of hq stars')
        ret = train_stellar_model(
            stellar_model,
            d_train, d_val,
            weights_per_star,
            idx_train=np.where(idx_hq)[0],
            optimize_stellar_model=False,
            optimize_stellar_params=True,
            #lr_model_init=1e-7,
            #lr_stars_init=1e-5,        
            batch_size=batch_size,
            n_epochs=n_epochs,
            var_update = [ 'atm', 'E', 'plx'],
        )
        save_as_h5(d_train, full_fn('data/dtrain_final_wo_Rv_optimized.h5'))
        d_train = load_h5(full_fn('data/dtrain_final_wo_Rv_optimized.h5'))
        
        idx_hq_large_E = idx_hq & (d_train['stellar_ext_est']>0.1)
        pct_use = 100*np.mean(idx_hq_large_E)
        print(f'Training on {pct_use:.3g}% of sources.')
        
        ret = train_stellar_model(
            stellar_model,
            d_train, d_val,
            weights_per_star,
            idx_train=np.where(idx_hq_large_E)[0],
            optimize_stellar_model=False,
            optimize_stellar_params=True,
            #lr_model_init=1e-7,
            #lr_stars_init=1e-5,        
            batch_size=batch_size,
            n_epochs=n_epochs,
            var_update = [ 'E', 'plx', 'xi'],
        )
        
        weights_per_star = down_sample_weighing( 
            d_train['xi_est'][idx_hq_large_E],
            d_train['xi_est'], 
            bin_edges = np.linspace(-1, 1, n_bins + 1)
        )
        
        weights_per_star /= (0.001+np.median(weights_per_star))
        weights_per_star *= (1./(all_prior+1/max_upsampling)).astype('f4')
        
        ret = train_stellar_model(
            stellar_model,
            d_train, d_val,
            weights_per_star,
            idx_train=np.where(idx_hq_large_E)[0],
            optimize_stellar_model=True,
            optimize_stellar_params=True,
            #lr_model_init=1e-7,
            #lr_stars_init=1e-5,
            batch_size=batch_size,
            n_epochs=n_epochs,
            var_update = [ 'E', 'plx', 'xi'],
            model_update = ['ext_curve_w'],
        ) 
        
        ret = train_stellar_model(
            stellar_model,
            d_train, d_val,
            weights_per_star,
            idx_train=np.where(idx_hq_large_E)[0],
            optimize_stellar_model=True,
            optimize_stellar_params=True,
            lr_model_init=1e-7,
            lr_stars_init=1e-5,
            batch_size=batch_size,
            n_epochs=n_epochs,
            var_update = [ 'E', 'plx', 'xi'],
            model_update = ['ext_curve_w', 'ext_curve_b'],
        ) 
        
        
        np.save(full_fn('index/idx_with_Rv_good.npy'), idx_hq_large_E)
        # Save initial guess of xi
        save_as_h5(d_train, full_fn('data/dtrain_Rv_initial.h5'))
        save_as_h5(ret, full_fn('hist_loss/Rv_initial.h5'))
        stellar_model.save(full_fn('models/flux/xp_spectrum_model_initial_Rv'))
        
    if stage<3:
        
        n_epochs = 128
        
        stellar_model = FluxModel.load(
            full_fn('models/flux/xp_spectrum_model_initial_Rv-1')
        )
        d_train = load_h5(full_fn('data/dtrain_Rv_initial.h5'))
        d_val = load_h5(full_fn('data/d_val.h5'))

        idx_hq = np.load(full_fn('index/idx_good_wo_Rv.npy')) 
        
        weights_per_star = down_sample_weighing( 
            d_train['xi_est'][idx_hq],
            d_train['xi_est'], 
            bin_edges = np.linspace(-1, 1, n_bins + 1)
        )
        
        weights_per_star /= (0.001+np.median(weights_per_star))
        weights_per_star *= (1./(all_prior+1/max_upsampling)).astype('f4')
        
        ret = train_stellar_model(
            stellar_model,
            d_train, d_val,
            weights_per_star,
            idx_train=np.where(idx_hq)[0],
            optimize_stellar_model=True,
            optimize_stellar_params=True,
            lr_model_init=1e-7,
            lr_stars_init=1e-5,
            batch_size=batch_size,
            n_epochs=n_epochs,
            var_update = ['atm','E','plx','xi'],
            model_update = ['stellar_model', 'ext_curve_w', 'ext_curve_b'],
        )    
        
        save_as_h5(d_train, full_fn('data/dtrain_Rv_intermediate_0.h5'))
        save_as_h5(ret, full_fn('hist_loss/Rv_intermediate_0.h5'))
        stellar_model.save(
            full_fn('models/flux/xp_spectrum_model_intermediate_Rv')
        )
                
    if stage<4:
        
        stellar_model = FluxModel.load(
            full_fn('models/flux/xp_spectrum_model_intermediate_Rv-1')
        )
        
        d_train = load_h5(full_fn('data/dtrain_Rv_intermediate_0.h5'))
        d_val = load_h5(full_fn('data/d_val.h5'))
     
        # Optimize all stellar params, in order to pick up 
        # stars that were rejected due to extinction variation law
        
        n_epochs = 128
        
        ret = train_stellar_model(
            stellar_model,
            d_train, d_val,
            weights_per_star,
            #idx_train=idx_hq_large_E,
            optimize_stellar_model=False,
            optimize_stellar_params=True,
            batch_size=batch_size,
            n_epochs=n_epochs,
            var_update = ['atm','E','plx','xi'],
        )
       
        save_as_h5(d_train, full_fn('data/dtrain_Rv_intermediate_1.h5'))
        save_as_h5(ret, full_fn('hist_loss/Rv_intermediate_1.h5'))
        
        d_train = load_h5(full_fn('data/dtrain_Rv_intermediate_1.h5'))
        d_val = load_h5(full_fn('data/d_val.h5'))
        
        # remove outliers 
        idx_params_good = identify_outlier_stars(d_train,
                           sigma_clip_teff=10.,
                           sigma_clip_logg=10.,
                           sigma_clip_feh=10.,
                                                )
        pct_good = 100*np.mean(idx_params_good)
        print(f'Parameter outliers: {100-pct_good:.3g}% of sources.')

        idx_flux_good = identify_flux_outliers(
            d_train, stellar_model,
            chi2_dof_clip=10.,
            #chi_indiv_clip=20.
        )
        pct_good = 100*np.mean(idx_flux_good)
        print(f'Flux outliers: {100-pct_good:.3g}% of sources.')

        idx_good = idx_params_good & idx_flux_good
        pct_good = 100*np.mean(idx_good)
        print(f'Combined outliers: {100-pct_good:.3f}% of sources.')        
                
        idx_final_train  =  idx_good #& (d_train['stellar_ext_est']>0.1)
        pct_use = 100*np.mean(idx_final_train)
        print(f'Training on {pct_use:.3g}% of sources.')

        weights_per_star = down_sample_weighing( 
            d_train['xi_est'][idx_final_train],
            d_train['xi_est'], 
            bin_edges = np.linspace(-1, 1, n_bins + 1)
        )
        weights_per_star /= (0.001+np.median(weights_per_star))    
        weights_per_star *= (1./(all_prior+1/max_upsampling)).astype('f4')

        ret = train_stellar_model(
            stellar_model,
            d_train, d_val,
            weights_per_star,
            idx_train=np.where(idx_final_train)[0],
            optimize_stellar_model=True,
            optimize_stellar_params=True,
            lr_model_init=1e-7,
            lr_stars_init=1e-5,
            batch_size=batch_size,
            n_epochs=n_epochs,
            var_update = ['atm','E','plx','xi'],
            model_update = ['stellar_model', 'ext_curve_w', 'ext_curve_b'],
        )               
        
        stellar_model.save(full_fn('models/flux/xp_spectrum_model_final_Rv'))
        save_as_h5(ret, full_fn('hist_loss/final_Rv.h5'))

        ret = train_stellar_model(
            stellar_model,
            d_train, d_val,
            weights_per_star,
            #idx_train=np.where(idx_final_train)[0],
            optimize_stellar_model=False,
            optimize_stellar_params=True,
            batch_size=batch_size,
            n_epochs=n_epochs,
            var_update = ['atm','E','plx','xi'],
        )         
        
        for key in ('stellar_type', 'xi', 'stellar_ext', 'plx'):
            d_val[f'{key}_est'] = d_val[key].copy()
        
        ret = train_stellar_model(
            stellar_model,
            d_val, d_val,
            weights_per_star,
            #idx_train=np.where(idx_final_train)[0],
            optimize_stellar_model=False,
            optimize_stellar_params=True,
            batch_size=batch_size,
            n_epochs=n_epochs,
            var_update = ['atm','E','plx','xi'],
        )                   
        
        save_as_h5(d_train, full_fn('data/dtrain_Rv_final.h5'))
        save_as_h5(d_val, full_fn('data/dval_Rv_final.h5'))
        
        return 0
        

def main():
    parser = ArgumentParser(
        description='Train forward model of XP spectra.',
        add_help=True
    )
    parser.add_argument(
        '-i', '--input',
        type=str,
        required=True,
        help='Filename of training data.'
    )
    parser.add_argument(
        '-o', '--output-dir',
        type=str,
        required=True,
        help='Directory in which to store output.'
    )
    parser.add_argument(
        '--stage',
        type=int,
        default=0,
        help='Stage at which to begin training.'
    )
    parser.add_argument(
        '--thin',
        type=int,
        default=1,
        help='Only use every Nth star in the training set.'
    )
    args = parser.parse_args()

    train(args.input, args.output_dir, stage=args.stage, thin=args.thin)

    return 0


if __name__=='__main__':
    main()<|MERGE_RESOLUTION|>--- conflicted
+++ resolved
@@ -71,16 +71,6 @@
 
     return d_train, d_val, sample_wavelengths
 
-
-def prepare_training_data():
-    print('Gathering training data into one file ...')
-    sample_wavelengths = np.arange(392., 993., 10.)
-    data_out_fname = 'data/training/xp_nn_training_data.h5'
-    gather_data_into_file(
-        data_out_fname,
-        sample_wavelengths
-    )
-    
 
 def down_sample_weighing(x_ini, all_x, bin_edges, n_bins=100):
     # Use high-Extinction stars for empirical distribution of xi
@@ -173,14 +163,15 @@
         print(f'Loading training data from {data_fname} ...')
         d_train, d_val, sample_wavelengths = load_training_data(
             data_fname,
-            thin=thin
+            thin=thin,
+            seed = 0,
         )
         n_train, n_val = [len(d['plx']) for d in (d_train,d_val)]
         print(f'Loaded {n_train} ({n_val}) training (validation) sources.')
         
         # Generate GMM prior
         print('Generating Gaussian Mixture Model prior on stellar type ...')
-        stellar_type_prior = GaussianMixtureModel(3, n_components=16)
+        stellar_type_prior = GaussianMixtureModel(3, n_components=8)
         stellar_type_prior.fit(d_train['stellar_type'])
         stellar_type_prior.save(full_fn('models/prior/gmm_prior'))
         print('  -> Plotting prior ...')
@@ -245,16 +236,10 @@
             sample_wavelengths, n_input=n_stellar_params,
             input_zp=np.median(d_train['stellar_type'],axis=0),
             input_scale=0.5*(p_high-p_low),
-<<<<<<< HEAD
             #hidden_size=32,
             hidden_size=64,
-            l2=0.01, l2_ext_curve=1.
+            l2=0.1, l2_ext_curve=1.
          )   
-=======
-            hidden_size=32,
-            l2=1., l2_ext_curve=1.
-        )
->>>>>>> 34ce98d2
         
         # First, train the model with stars with good measurements,
         # with fixed slope of ext_curve
