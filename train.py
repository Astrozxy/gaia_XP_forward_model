import numpy as np

import matplotlib.pyplot as plt
from matplotlib.ticker import MultipleLocator, AutoMinorLocator
from matplotlib.colors import Normalize, LogNorm

from argparse import ArgumentParser
from pathlib import Path
from tqdm import tqdm
import h5py
import os
import os.path

from xp_utils import XPSampler, sqrt_icov_eigen, calc_invs_eigen
from utils import batch_apply_tf
from model import GaussianMixtureModel, FluxModel, chi_band, gaussian_prior, \
                  grads_stellar_model, grads_stellar_params, \
                  get_batch_iterator,  identify_outlier_stars, \
                  identify_flux_outliers, train_stellar_model, \
                  plot_gmm_prior, assign_variable_padded, corr_matrix, \
                  calc_stellar_fisher_hessian, load_data, save_as_h5, load_h5
import model
import plot_utils

nscale=1.

def load_training_data(fname, validation_frac=0.2, seed=1, thin=1):
    # Load training data
    with h5py.File(fname, 'r') as f:
        d = {key:f[key][:][::thin] for key in f.keys()}
        #sample_wavelengths = f['flux'].attrs['sample_wavelengths'][:]
        sample_wavelengths = np.load('wl.npy').astype('f4')

    # Ensure that certain fields are in float32 format
    f4_keys = [
        'flux', 'flux_err', 'flux_sqrticov',
        'flux_cov_eival_max', 'flux_cov_eival_min',
        'plx', 'plx_err',
        'stellar_ext', 'stellar_ext_err',
        'stellar_type', 'stellar_type_err'
    ]
    for k in f4_keys:
        d[k] = d[k].astype('f4')

    # Warn about NaNs
    check_nan_keys = [
        'flux', 'flux_err', 'flux_sqrticov',
        'flux_cov_eival_max', 'flux_cov_eival_min',
        'plx', 'plx_err',
        'stellar_type', 'stellar_type_err'
    ]
    for k in check_nan_keys:
        if np.any(np.isnan(d[k])):
            raise ValueError(f'NaNs detected in {k}!')

    # Replace NaN extinctions with 0 +- infinity
    idx = np.isnan(d['stellar_ext']) | np.isnan(d['stellar_ext_err'])
    print(f'Replacing {np.count_nonzero(idx)} NaN extinctions with 0+-inf.')
    d['stellar_ext'][idx] = 0.
    d['stellar_ext_err'][idx] = np.inf

    # Shuffle data, and put last X% into validation set
    rng = np.random.default_rng(seed=seed)
    n = len(d['gdr3_source_id'])
    shuffle_idx = np.arange(n, dtype='i8')
    rng.shuffle(shuffle_idx)

    n_val = int(np.ceil(n * validation_frac))
    d_train = {'shuffle_idx': shuffle_idx[:-n_val]}
    d_val = {'shuffle_idx': shuffle_idx[-n_val:]}
    
    # Copy data into training and validation sets
    for key in d:
        d_train[key] = d[key][d_train['shuffle_idx']]
        d_val[key] = d[key][d_val['shuffle_idx']]

    return d_train, d_val, sample_wavelengths


def down_sample_weighing(x_ini, all_x, bin_edges,
                         n_bins=100, max_upsampling=10.):
    # Use high-Extinction stars for empirical distribution of xi
    bin_edges = np.hstack([[-np.inf], bin_edges, [np.inf]])
    
    # Calculate the emperical distribution of x_ini under the given bins
    bin_indices = np.digitize(x_ini, bin_edges)
    counts = np.bincount(bin_indices, minlength=n_bins+3)
    weights = counts / counts.sum()  # convert counts to probabilities
    weights_per_bin = 1./(weights+0.05)

    weights_per_bin[0] = 0
    weights_per_bin[-1] = 0

    # Weigh all stars by the inverse of density of the ini sample
    bin_indices_all = np.digitize(all_x, bin_edges)
    weights_per_star = weights_per_bin[bin_indices_all]
<<<<<<< HEAD
    
    # Normalize the weights per star by median value
    weights_per_star /= (0.001 + np.median(weights_per_star))

    weights_per_star = soft_clip_weights(weights_per_star, max_upsampling)
    
=======
    weights_per_star /= np.median(weights_per_star)

    # soft-clip of the weight
    max_upsampling = 5.
    weights_per_star = (1./(1./weights_per_star+1./max_upsampling)).astype('f4')

>>>>>>> b26c7047
    return weights_per_star.astype('f4')


def soft_clipping(weights_per_star):
    max_upsampling = 10. 
    weights_per_star = (1./(1./weights_per_star+1./max_upsampling)).astype('f4')
    return weights_per_star


def plot_param_histograms_1d(stellar_type, weights, title, fname):
    n_params = stellar_type.shape[1]
    figsize = (3*n_params,3)

    fig,ax_arr = plt.subplots(
        1, n_params,
        figsize=figsize,
        layout='constrained'
    )

    for i,(ax,p) in enumerate(zip(ax_arr.flat,stellar_type.T)):
        p_range = (np.min(p), np.max(p))

        kw = dict(
            range=p_range, bins=100,
            log=True, density=True,
            histtype='step',
            alpha=0.8
        )
        ax.hist(p, label=r'$\mathrm{raw}$', **kw)
        ax.hist(p, label=r'$\mathrm{weighted}$', weights=weights, **kw)

        ax.xaxis.set_minor_locator(AutoMinorLocator())
        ax.grid(True, which='major', alpha=0.2)
        ax.grid(True, which='minor', alpha=0.05)

        ax.set_xlabel(rf'$\mathrm{{parameter\ {i}}}$')
        if i == 0:
            ax.legend()

    fig.suptitle(title)

    fig.savefig(fname)
    plt.close(fig)
    

def soft_clip_weights(weights, max_upsampling):
    return weights / (1 + weights/max_upsampling)

    
def weigh_prior(stellar_type_prior, d_train, scale=1., max_upsampling=10.):
    all_ln_prior = batch_apply_tf(
        stellar_type_prior.ln_prob,
        1024,
        d_train['stellar_type'],
        function=True,
        progress=True,
        numpy=True
    )
    all_prior = np.exp(scale*all_ln_prior)
    all_prior /= np.max(all_prior)
        
    # Weigh stars for better representation
<<<<<<< HEAD
    weights_per_star = soft_clip_weights(weights_per_star, max_upsampling)
=======
    max_upsampling = 5.
    weights_per_star = (1./(all_prior+1/max_upsampling)).astype('f4')
>>>>>>> b26c7047
    
    return weights_per_star.astype('f4')


def train(data_fname, output_dir, stage=0, thin=1, E_low=0.1):
    '''
    Stage 0: Train the stellar model, using universal extinction curve.
    Stage 1: Train the extinction model with hqlE stars, using initial guess of 
                    the slope of extinction curve.
    Stage 2: Train both extinction model and stellar model with hqlE stars
    Stage 3: Self-cleaning & Further optimize the model
    '''

    # General training parameters
    n_epochs = 256
    batch_size = 512
    n_bins = 100
    
    loss_hist = []

    # Ensure that output directories exist
    path_list = [
        'data', 'plots',
        'models/prior', 'models/flux',
        'index', 'hist_loss'
    ]
    for p in path_list:
        Path(os.path.join(output_dir,p)).mkdir(exist_ok=True, parents=True)

    # Helper function: save an h5 file, appending a base directory to filename
    def full_fn(fn):
        return os.path.join(output_dir, fn)
    
    if stage == 0:        
        
        # Stage 0, begin without initial stellar model
        print(f'Loading training data from {data_fname} ...')
        d_train, d_val, sample_wavelengths = load_training_data(
            data_fname,
            thin=thin,
            seed=0,
        )
        n_train, n_val = [len(d['plx']) for d in (d_train,d_val)]
        print(f'Loaded {n_train} ({n_val}) training (validation) sources.')

        plot_training_data(d_train, output_dir=output_dir)
        
        # Initial guess of xi
        d_train['xi'] = np.zeros(n_train, dtype='f4')
        d_val['xi'] = np.zeros(n_val, dtype='f4')

        save_as_h5(d_val, full_fn('data/d_val.h5'))
        save_as_h5(d_train, full_fn('data/d_train.h5'))
        
        # Generate GMM prior
        print('Generating Gaussian Mixture Model prior on stellar type ...')
        stellar_type_prior = GaussianMixtureModel(3, n_components=16)
        n_prior_max = 1000000 # Use at most this many stars to learn GMM prior
        stellar_type_prior.fit(d_train['stellar_type'][:n_prior_max])
        stellar_type_prior.save(full_fn('models/prior/gmm_prior'))
        print('  -> Plotting prior ...')
        plot_gmm_prior(stellar_type_prior, base_path=output_dir)
        
        weights_per_star = weigh_prior(stellar_type_prior, d_train)
        
        print('Plotting stellar-type histograms ...')
        plot_param_histograms_1d(
            d_train['stellar_type'],
            weights_per_star,
            r'$\mathrm{Training\ distribution:\ stellar\ type}$',
            os.path.join(output_dir, 'plots/training_stellar_type_hist1d')
        )
        
        # Generate tracks through stellar parameter space
        print('Generating tracks through stellar parameter space ...')
        atm_tracks = model.calculate_stellar_type_tracks(stellar_type_prior)
        model.save_stellar_type_tracks(
            atm_tracks,
            full_fn('models/prior/tracks.h5')
        )
        for track in atm_tracks:
            plot_gmm_prior(
                stellar_type_prior,
                base_path=output_dir,
                overlay_track=track
            )
        
        # Initialize the parameter estimates at their measured (input) values
        for key in ('stellar_type', 'xi', 'stellar_ext', 'plx'):
            d_train[f'{key}_est'] = d_train[key].copy()
            d_val[f'{key}_est'] = d_train[key].copy()
        
        print('Creating flux model ...')
        n_stellar_params = d_train['stellar_type'].shape[1]
        p_low,p_high = np.percentile(
            d_train['stellar_type'],
            [16.,84.],
            axis=0
        )
        
        print('Training flux model on high-quality data ...')
        # Select a subset of "high-quality" stars with good measurements
        idx_hq = np.where(
            (d_train['plx']/d_train['plx_err'] > 10.)
          & np.all(d_train['stellar_type_err']<0.2, axis=1) # Type uncertainty
          & (d_train['stellar_ext_err'] < 0.1)
        )[0]
        n_hq = len(idx_hq)
        pct_hq = n_hq / d_train['plx'].shape[0]
        print(f'Training on {n_hq} ({pct_hq:.3%}) high-quality stars ...')
        
        stellar_model = FluxModel(
            sample_wavelengths, n_input=n_stellar_params,
            input_zp=np.median(d_train['stellar_type'],axis=0),
            input_scale=0.5*(p_high-p_low),
<<<<<<< HEAD
            hidden_size=64,
            l2=0.5, l2_ext_curve=2.
        )
=======
            hidden_size=32,
            l2=5., l2_ext_curve=5.
         )   
>>>>>>> b26c7047
        
        # First, train the model with stars with good measurements,
        # with fixed slope of ext_curve
        title = (
            r'$\mathrm{Training\ distribution'
            r'\ (step\ 0a:\ HQ):'
            r'\ stellar\ type}$'
        )
        plot_param_histograms_1d(
            d_train['stellar_type'][idx_hq],
            weights_per_star[idx_hq],
            title,
            full_fn('plots/training_stellar_type_hist1d_step0a')
        )
        ret = train_stellar_model(
            stellar_model,
            d_train,
            weights_per_star,
            idx_train=idx_hq,
            optimize_stellar_model=True,
            optimize_stellar_params=False,
            batch_size=batch_size,
            n_epochs=n_epochs,
            model_update=['stellar_model','ext_curve_b'],
        )
        loss_hist.append(ret)
        stellar_model.save(full_fn('models/flux/xp_spectrum_model_initial'))
        
        # Plot stellar model along tracks through parameter space
        print('Plotting stellar model ...')
        for i,track in enumerate(atm_tracks):
            fig,ax = model.plot_stellar_model(stellar_model, track)
            fig.savefig(full_fn(f'plots/stellar_model_step0a_track{i}'))
            plt.close(fig)
        
        fig,_ = model.plot_extinction_curve(stellar_model, show_variation=False)
        fig.savefig(full_fn('plots/extinction_curve_step0a'))
        plt.close(fig)

        # Next, simultaneously train the stellar model and update stellar
        # parameters, using only the HQ data
        print('Training flux model and optimizing high-quality stars ...')
        ret = train_stellar_model(
            stellar_model,
            d_train,
            weights_per_star,
            idx_train=idx_hq,
            optimize_stellar_model=True,
            optimize_stellar_params=True,
            lr_model_init=1e-7*nscale,
            lr_stars_init=1e-5*nscale,
            batch_size=batch_size,
            n_epochs=n_epochs,
            model_update=['stellar_model','ext_curve_b'],
            var_update = ['atm','E','plx'],
        )
        loss_hist.append(ret)
        #plot_loss(ret, suffix='_intermediate')
        stellar_model.save(
            full_fn('models/flux/xp_spectrum_model_intermediate')
        )
        
        print('Plotting stellar model ...')
        for i,track in enumerate(atm_tracks):
            fig,ax = model.plot_stellar_model(stellar_model, track)
            fig.savefig(full_fn(f'plots/stellar_model_step0b_track{i}'))
            plt.close(fig)
        
        fig,_ = model.plot_extinction_curve(stellar_model, show_variation=False)
        fig.savefig(full_fn('plots/extinction_curve_step0b'))
        plt.close(fig)

        stellar_model = FluxModel.load(
            full_fn('models/flux/xp_spectrum_model_intermediate-1')
        )

        # Update E for stars with large E uncertainties (often, +-inf)
        print('Optimizing uncertain E estimates ...')
        idx_large_ext_err = np.where(d_train['stellar_ext_err'] > 0.1)[0]
        ret = train_stellar_model(
            stellar_model,
            d_train,
            weights_per_star,
            idx_train=idx_large_ext_err,
            optimize_stellar_model=False,
            optimize_stellar_params=True,
            batch_size=batch_size,
            lr_stars_init=1e-2,
            n_epochs=32*n_epochs,
            var_update=['E'],
        )

        # Next, update parameters of all the stars, holding the model fixed
        print('Optimizing all stars ...')
        ret = train_stellar_model(
            stellar_model,
            d_train,
            weights_per_star,
            optimize_stellar_model=False,
            optimize_stellar_params=True,
            batch_size=batch_size,
            n_epochs=n_epochs,
            var_update=['atm','E','plx'],
        )
        loss_hist.append(ret)

        # Self-cleaning: Identify outlier stars to exclude from further training,
        # using distance from priors
        idx_params_good = identify_outlier_stars(d_train)
        pct_good = np.mean(idx_params_good)
        print(f'Parameter outliers: {1-pct_good:.3%} of sources.')

        idx_flux_good = identify_flux_outliers(
            d_train, stellar_model,
            chi2_dof_clip=10.,
            #chi_indiv_clip=20.
        )
        
        pct_good = np.mean(idx_flux_good)
        print(f'Flux outliers: {1-pct_good:.3%} of sources.')

        idx_good = idx_params_good & idx_flux_good
        pct_good = np.mean(idx_good)
        print(f'Combined outliers: {1-pct_good:.3%} of sources.')
        
        title = (
            r'$\mathrm{Training\ distribution'
            r'\ (step\ 0c:\ cut\ flux/param\ outliers):'
            r'\ stellar\ type}$'
        )
        plot_param_histograms_1d(
            d_train['stellar_type'][idx_good],
            weights_per_star[idx_good],
            title,
            full_fn('plots/training_stellar_type_hist1d_step0c')
        )
        
        # Finally, simultaneously train the stellar model and update stellar
        # parameters, using all the (non-outlier) data
        print('Training flux model and optimizing all non-outlier stars ...')
        ret = train_stellar_model(
            stellar_model,
            d_train,
            weights_per_star,
            idx_train=np.where(idx_good)[0],
            optimize_stellar_model=True,
            optimize_stellar_params=True,
            lr_model_init=1e-7*nscale,
            lr_stars_init=1e-5*nscale,
            batch_size=batch_size,
            n_epochs=n_epochs,
            model_update=['stellar_model','ext_curve_b'],
            var_update = ['atm','E','plx'],
        )
        loss_hist.append(ret)
        
        # Plot stellar model
        print('Plotting stellar model ...')
        for i,track in enumerate(atm_tracks):
            fig,ax = model.plot_stellar_model(stellar_model, track)
            fig.savefig(full_fn(f'plots/stellar_model_step0c_track{i}'))
            plt.close(fig)
        
        fig,_ = model.plot_extinction_curve(stellar_model, show_variation=False)
        fig.savefig(full_fn('plots/extinction_curve_step0c'))
        plt.close(fig)
        
        np.save(full_fn('index/idx_good_wo_Rv.npy'), idx_good)
        stellar_model.save(full_fn('models/flux/xp_spectrum_model_final'))
        save_as_h5(d_train, full_fn('data/dtrain_final_wo_Rv.h5'))
        save_as_h5(ret, full_fn('hist_loss/final_wo_Rv.h5'))

    if stage<2:
         
        d_val = load_h5(full_fn('data/d_val.h5'))
        d_train = load_h5(full_fn('data/dtrain_final_wo_Rv.h5'))
        atm_tracks = model.load_stellar_type_tracks(
            full_fn('models/prior/tracks.h5')
        )
        
        stellar_model = FluxModel.load(
            full_fn('models/flux/xp_spectrum_model_final-1')
        )
        
        print('Loading Gaussian Mixture Model prior on stellar type ...')
        stellar_type_prior = GaussianMixtureModel.load(
            full_fn('models/prior/gmm_prior-1')
        )    
        
        # Initial weight of stars: equal
        weights_per_star = np.ones(len(d_train["plx"]), dtype='f4')
        idx_hq = np.load(full_fn('index/idx_good_wo_Rv.npy'))
        
        # Run more steps in this stage
        n_epochs_1 = 256

        # Optimize the params of high-quality stars 
        print('Optimizing params of hq stars')
        
        ret = train_stellar_model(
            stellar_model,
            d_train,
            weights_per_star,
            idx_train=np.where(idx_hq)[0],
            optimize_stellar_model=False,
            optimize_stellar_params=True,
            #lr_model_init=1e-7,
            #lr_stars_init=1e-5,        
            batch_size=batch_size,
            n_epochs=n_epochs,
            var_update=['atm', 'E', 'plx'],
        )
        
        save_as_h5(d_train, full_fn('data/dtrain_final_wo_Rv_optimized.h5'))
        
        d_train = load_h5(full_fn('data/dtrain_final_wo_Rv_optimized.h5'))
        
        large_E = (d_train['stellar_ext_est']>E_low)
        idx_hq_large_E = idx_hq & large_E
        pct_use = np.mean(idx_hq_large_E)
        print(f'Learning (xi, E, plx) for {pct_use:.3%} of sources.')

        title = (
            r'$\mathrm{Training\ distribution'
            r'\ (step\ 1a:\ HQ,\ large\ E):'
            r'\ stellar\ type}$'
        )
        plot_param_histograms_1d(
            d_train['stellar_type'][idx_hq_large_E],
            weights_per_star[idx_hq_large_E],
            title,
            full_fn('plots/training_stellar_type_hist1d_step1a')
        )
        
        ret = train_stellar_model(
            stellar_model,
            d_train,
            weights_per_star,
            idx_train=np.where(idx_hq_large_E)[0],
            optimize_stellar_model=False,
            optimize_stellar_params=True,
            #lr_model_init=1e-7,
            #lr_stars_init=1e-5,        
            batch_size=batch_size,
            n_epochs=n_epochs,
            var_update=['E', 'plx', 'xi'],
        )
        
        save_as_h5(d_train, full_fn('data/dtrain_initial_guess_xi.h5'))
        
        d_train = load_h5(full_fn('data/dtrain_initial_guess_xi.h5'))

        weights_per_star = down_sample_weighing( 
            d_train['xi_est'][idx_hq_large_E],
            d_train['xi_est'], 
<<<<<<< HEAD
            bin_edges=np.linspace(-1, 1, n_bins+1)
=======
            bin_edges = np.linspace(-0.8, 0.8, n_bins + 1)
>>>>>>> b26c7047
        )
        weights_per_star *= weigh_prior(stellar_type_prior, d_train)
<<<<<<< HEAD
        weights_per_star = soft_clip_weights(weights_per_star, 10.)
=======
        weights_per_star = soft_clipping(weights_per_star)
>>>>>>> b26c7047

        title = (
            r'$\mathrm{Training\ distribution'
            r'\ (step\ 1b:\ HQ,\ large\ E):'
            r'\ stellar\ type}$'
        )
        plot_param_histograms_1d(
            d_train['stellar_type'][idx_hq_large_E],
            weights_per_star[idx_hq_large_E],
            title,
            full_fn('plots/training_stellar_type_hist1d_step1b')
        )
        
        ret = train_stellar_model(
            stellar_model,
            d_train,
            weights_per_star,
            idx_train=np.where(idx_hq_large_E)[0],
            optimize_stellar_model=True,
            optimize_stellar_params=True,
            lr_model_init=1e-5,
            lr_stars_init=1e-5,
            batch_size=batch_size,
            n_epochs=n_epochs,
            var_update=['E', 'xi'],
            model_update=['ext_curve_b'],
        ) 
        
        stellar_model.save(full_fn('models/flux/xp_spectrum_model_initial_update_b'))
        
        stellar_model = FluxModel.load(
            full_fn('models/flux/xp_spectrum_model_initial_update_b-1')
            )
        
        ret = train_stellar_model(
            stellar_model,
            d_train,
            weights_per_star,
            idx_train=np.where(idx_hq_large_E)[0],
            optimize_stellar_model=True,
            optimize_stellar_params=True,
            #lr_model_init=5e-6,
            lr_stars_init=1e-5,
            batch_size=batch_size,
            n_epochs=n_epochs_1,
            var_update=['E', 'xi'],
            model_update=['ext_curve_w'],
        ) 
        
        # TODO: Plot extinction curve here

        np.save(full_fn('index/idx_hq.npy'), idx_hq)
        # Save initial guess of xi
        save_as_h5(d_train, full_fn('data/dtrain_Rv_initial.h5'))
        save_as_h5(ret, full_fn('hist_loss/Rv_initial.h5'))
        stellar_model.save(full_fn('models/flux/xp_spectrum_model_initial_Rv'))
        
    if stage<3:
        
        n_epochs = 512

        stellar_model = FluxModel.load(
            full_fn('models/flux/xp_spectrum_model_initial_Rv-1')
        )
        d_train = load_h5(full_fn('data/dtrain_Rv_initial.h5'))
        d_val = load_h5(full_fn('data/d_val.h5'))

        idx_hq = np.load(full_fn('index/idx_hq.npy')) 
        idx_large_E = (d_train['stellar_ext_est']>E_low)
        
        stellar_type_prior = GaussianMixtureModel.load(
            full_fn('models/prior/gmm_prior-1')
        )   
        atm_tracks = model.calculate_stellar_type_tracks(stellar_type_prior)
        
        weights_per_star = down_sample_weighing( 
            d_train['xi_est'][idx_hq_large_E],
            d_train['xi_est'], 
<<<<<<< HEAD
            bin_edges=np.linspace(-1, 1, n_bins+1)
=======
            bin_edges = np.linspace(-0.8, 0.8, n_bins + 1)
>>>>>>> b26c7047
        )
        weights_per_star *= weigh_prior(stellar_type_prior, d_train)
<<<<<<< HEAD
        weights_per_star = soft_clip_weights(weights_per_star, 10.)
        
=======
        weights_per_star = soft_clipping(weights_per_star)

>>>>>>> b26c7047
        ret = train_stellar_model(
            stellar_model,
            d_train,
            weights_per_star,
            idx_train=np.where(idx_hq&idx_large_E)[0],
            optimize_stellar_model=True,
            optimize_stellar_params=True,
            lr_model_init=1e-5,
            lr_stars_init=1e-4,
            batch_size=batch_size,
            n_epochs=n_epochs,
            var_update=['atm','E','plx','xi'],
            model_update=['stellar_model', 'ext_curve_w', 'ext_curve_b'],
        )

        print('Plotting stellar model ...')
        for i,track in enumerate(atm_tracks):
            fig,ax = model.plot_stellar_model(stellar_model, track)
            fig.savefig(full_fn(f'plots/stellar_model_step2_track{i}'))
            plt.close(fig)
        
        fig,_ = model.plot_extinction_curve(stellar_model, show_variation=True)
        fig.savefig(full_fn('plots/extinction_curve_step2'))
        plt.close(fig)

        fig,_ = model.plot_RV_histogram(stellar_model, d_train)
        fig.savefig(full_fn('plots/RV_histogram_step2'))
        plt.close(fig)
        
        #fig,_ = model.plot_RV_skymap(stellar_model, d_train)
        #fig.savefig(full_fn('plots/RV_skymap_step2'))
        #plt.close(fig)
        
        save_as_h5(d_train, full_fn('data/dtrain_Rv_intermediate_0.h5'))
        save_as_h5(ret, full_fn('hist_loss/Rv_intermediate_0.h5'))
        stellar_model.save(
            full_fn('models/flux/xp_spectrum_model_intermediate_Rv')
        )
                
    if stage<4:
        
        stellar_model = FluxModel.load(
            full_fn('models/flux/xp_spectrum_model_intermediate_Rv-1')
        )
        stellar_type_prior = GaussianMixtureModel.load(
            full_fn('models/prior/gmm_prior-1')
        )
        
        d_train = load_h5(full_fn('data/dtrain_Rv_intermediate_0.h5'))
        d_val = load_h5(full_fn('data/d_val.h5'))
        atm_tracks = model.load_stellar_type_tracks(
            full_fn('models/prior/tracks.h5')
        )
        #idx_hq = np.load(full_fn('index/idx_hq.npy')) 
     
        # Optimize all stellar params, in order to pick up 
        # stars that were rejected due to extinction variation law
        
        n_epochs = 128
        weights_per_star = np.ones(d_train['stellar_type'].shape[0]).astype('float32')
        
        ret = train_stellar_model(
            stellar_model,
            d_train,
            weights_per_star,
            #idx_train=idx_hq_large_E,
            optimize_stellar_model=False,
            optimize_stellar_params=True,
            batch_size=batch_size,
            n_epochs=n_epochs,
            var_update = ['atm','E','plx','xi'],
        )
       
        save_as_h5(d_train, full_fn('data/dtrain_Rv_intermediate_1.h5'))
        save_as_h5(ret, full_fn('hist_loss/Rv_intermediate_1.h5'))
        
        d_train = load_h5(full_fn('data/dtrain_Rv_intermediate_1.h5'))
        d_val = load_h5(full_fn('data/d_val.h5'))
        
        # Remove outliers
        idx_params_good = identify_outlier_stars( # TODO: rename to "identify_param_outliers"
            d_train,
            sigma_clip_teff=4., # TODO: Make this clipping be agnostic about the parameter names
            sigma_clip_logg=4.,
            sigma_clip_feh=4.,
        )
        pct_good = np.mean(idx_params_good)
        print(f'Parameter outliers: {1-pct_good:.3%} of sources.')

        idx_flux_good = identify_flux_outliers(
            d_train, stellar_model,
            chi2_dof_clip=10.,
            #chi_indiv_clip=20.
        )
        pct_good = np.mean(idx_flux_good)
        print(f'Flux outliers: {1-pct_good:.3%} of sources.')

        idx_good = idx_params_good & idx_flux_good
        pct_good = np.mean(idx_good)
        print(f'Combined outliers: {1-pct_good:.3%} of sources.')        
                
        idx_final_train = idx_good #& (d_train['stellar_ext_est']>0.1)
        pct_use = np.mean(idx_final_train)
        print(f'Training on {pct_use:.3%} of sources.')

        weights_per_star = down_sample_weighing( 
            d_train['xi_est'][idx_hq_large_E],
            d_train['xi_est'], 
<<<<<<< HEAD
            bin_edges=np.linspace(-1, 1, n_bins+1)
=======
            bin_edges = np.linspace(-0.8, 0.8, n_bins + 1)
>>>>>>> b26c7047
        )
        weights_per_star *= weigh_prior(stellar_type_prior, d_train)
<<<<<<< HEAD
        weights_per_star = soft_clip_weights(weights_per_star, 10.)
=======
        weights_per_star = soft_clipping(weights_per_star)
>>>>>>> b26c7047

        title = (
            r'$\mathrm{Training\ distribution'
            r'\ (step\ 3a:\ cut\ flux/param\ outliers):'
            r'\ stellar\ type}$'
        )
        plot_param_histograms_1d(
            d_train['stellar_type'][idx_final_train],
            weights_per_star[idx_final_train],
            title,
            full_fn('plots/training_stellar_type_hist1d_step3a')
        )

        ret = train_stellar_model(
            stellar_model,
            d_train,
            np.ones_like(weights_per_star, dtype='f4'),
            idx_train=np.where(idx_final_train)[0],
            optimize_stellar_model=True,
            optimize_stellar_params=True,
            lr_model_init=1e-5,
            lr_stars_init=1e-4,
            batch_size=batch_size,
            n_epochs=n_epochs,
            # Freeze xi when training with all stars (not necessarily having high E)
            var_update = ['atm','E','plx','xi'],
            model_update = ['stellar_model', 'ext_curve_b'], 
        )

        stellar_model.save(full_fn('models/flux/xp_spectrum_model_final_Rv'))
        save_as_h5(ret, full_fn('hist_loss/final_Rv.h5'))

        fig,ax = model.plot_stellar_model(stellar_model, track)
        fig.savefig(full_fn(f'plots/stellar_model_step3_track{i}'))
        plt.close(fig)
        
        fig,_ = model.plot_extinction_curve(stellar_model, show_variation=True)
        fig.savefig(full_fn('plots/extinction_curve_step3'))
        plt.close(fig)

        fig,_ = model.plot_RV_histogram(stellar_model, d_train)
        fig.savefig(full_fn('plots/RV_histogram_step3'))
        plt.close(fig)
        
        fig,_ = model.plot_RV_skymap(stellar_model, d_train)
        fig.savefig(full_fn('plots/RV_skymap_step3'))
        plt.close(fig)
        
        stellar_model.save(full_fn('models/flux/xp_spectrum_model_final_Rv'))
        save_as_h5(ret, full_fn('hist_loss/final_Rv.h5'))

        ret = train_stellar_model(
            stellar_model,
            d_train,
            weights_per_star,
            #idx_train=np.where(idx_final_train)[0],
            optimize_stellar_model=False,
            optimize_stellar_params=True,
            batch_size=batch_size,
            n_epochs=n_epochs,
            var_update = ['atm','E','plx','xi'],
        )         
        
        for key in ('stellar_type', 'xi', 'stellar_ext', 'plx'):
            d_val[f'{key}_est'] = d_val[key].copy()
        
        ret = train_stellar_model(
            stellar_model,
            d_val,
            weights_per_star,
            #idx_train=np.where(idx_final_train)[0],
            optimize_stellar_model=False,
            optimize_stellar_params=True,
            batch_size=batch_size,
            n_epochs=n_epochs,
            var_update = ['atm','E','plx','xi'],
        )                   
        
        save_as_h5(d_train, full_fn('data/dtrain_Rv_final.h5'))
        save_as_h5(d_val, full_fn('data/dval_Rv_final.h5'))
        
        return 0


def plot_camd(d, color_key=None, color_dim=None, low_extinction=False):
    fig,ax = plt.subplots(figsize=(6,6), layout='constrained')
    
    # Calculate M_G and BP-RP
    zp_g,zp_bp,zp_rp = (25.6884, 25.3514, 24.7619)
    m_g = -2.5*np.log10(d['phot_g_mean_flux']) + zp_g
    m_bp = -2.5*np.log10(d['phot_bp_mean_flux']) + zp_bp
    m_rp = -2.5*np.log10(d['phot_rp_mean_flux']) + zp_rp
    bprp = m_bp - m_rp
    g_absmag = m_g + 5*np.log10(d['plx']) - 10.

    # Only plot stars with well determined Gaia parallaxes
    idx = (d['plx'] / d['plx_err'] > 3.)

    # Additionally require decent photometry
    for b in ('g','bp','rp'):
        idx &= (d[f'phot_{b}_mean_flux']/d[f'phot_{b}_mean_flux_error']>5)

    # Select low-extinction stars?
    if low_extinction:
        idx &= (d['stellar_ext'] + d['stellar_ext_err'] < 0.3)

    bprp = bprp[idx]
    g_absmag = g_absmag[idx]

    bprp_lim = (-1.0, 5.0)
    g_absmag_lim = (15., -5.5)

    if color_key is None:
        _,_,_,im = ax.hist2d(
            bprp, g_absmag,
            range=[sorted(bprp_lim),sorted(g_absmag_lim)],
            bins=50,
            norm=LogNorm()
        )
        ax.set_xlim(bprp_lim)
        ax.set_ylim(g_absmag_lim)
        clabel = r'$\mathrm{density}$'
    else:
        c = d[color_key][idx]

        if color_dim is not None:
            c = c[:,color_dim]
        clim = plot_utils.choose_lim(c)

        im = plot_utils.hist2d_reduce(
            bprp, g_absmag, c,
            ax=ax,
            xlim=bprp_lim,
            ylim=g_absmag_lim,
            hist_kw=dict(bins=50),
            imshow_kw=dict(vmin=clim[0],vmax=clim[1])
        )

        clabel = color_key.replace(r'_', r'\_')
        if color_dim is not None:
            clabel = rf'{clabel}\_{color_dim}'
        clabel = rf'$\mathtt{{{clabel}}}$'

    cb = fig.colorbar(im, ax=ax, label=clabel)
    ax.set_xlabel(r'$BP-RP$')
    ax.set_ylabel(r'$m_G + 5\log_{10}\hat{\varpi} - 10$')

    return fig,ax
        

def plot_training_data(d, output_dir=''):
    fig,ax = plot_camd(d)
    fn = os.path.join(output_dir, 'plots', f'camd_density')
    fig.savefig(fn)
    plt.close(fig)

    n_params = d['stellar_type'].shape[1]
    for key in ('stellar_type','stellar_type_err'):
        for dim in range(n_params):
            print(f'Plotting {key}_{dim} ...')
            fig,ax = plot_camd(
                d, color_key=key, color_dim=dim,
                low_extinction=True
            )
            fn = os.path.join(output_dir, 'plots', f'camd_{key}_{dim}')
            fig.savefig(fn)
            plt.close(fig)

    print(f'Plotting extinctions ...')
    fig,ax = plot_camd(d, color_key='stellar_ext')
    fn = os.path.join(output_dir, 'plots', 'camd_extinction')
    fig.savefig(fn)
    plt.close(fig)


def main():
    parser = ArgumentParser(
        description='Train forward model of XP spectra.',
        add_help=True
    )
    parser.add_argument(
        '-i', '--input',
        type=str,
        required=True,
        help='Filename of training data.'
    )
    parser.add_argument(
        '-o', '--output-dir',
        type=str,
        required=True,
        help='Directory in which to store output.'
    )
    parser.add_argument(
        '--stage',
        type=int,
        default=0,
        help='Stage at which to begin training.'
    )
    parser.add_argument(
        '--thin',
        type=int,
        default=1,
        help='Only use every Nth star in the training set.'
    )
    parser.add_argument(
        '--E_low',
        type=float,
        default=0.1,
        help='Lower limit of extinction for ext curve variation.'
    )
    
    args = parser.parse_args()
    train(args.input, args.output_dir, stage=args.stage, thin=args.thin, E_low=args.E_low)

    return 0


if __name__=='__main__':
    main()<|MERGE_RESOLUTION|>--- conflicted
+++ resolved
@@ -22,7 +22,7 @@
 import model
 import plot_utils
 
-nscale=1.
+nscale = 1.
 
 def load_training_data(fname, validation_frac=0.2, seed=1, thin=1):
     # Load training data
@@ -78,7 +78,7 @@
 
 
 def down_sample_weighing(x_ini, all_x, bin_edges,
-                         n_bins=100, max_upsampling=10.):
+                         n_bins=100, max_upsampling=5.):
     # Use high-Extinction stars for empirical distribution of xi
     bin_edges = np.hstack([[-np.inf], bin_edges, [np.inf]])
     
@@ -94,28 +94,13 @@
     # Weigh all stars by the inverse of density of the ini sample
     bin_indices_all = np.digitize(all_x, bin_edges)
     weights_per_star = weights_per_bin[bin_indices_all]
-<<<<<<< HEAD
-    
+
     # Normalize the weights per star by median value
-    weights_per_star /= (0.001 + np.median(weights_per_star))
+    weights_per_star /= (1e-5 + np.median(weights_per_star))
 
     weights_per_star = soft_clip_weights(weights_per_star, max_upsampling)
     
-=======
-    weights_per_star /= np.median(weights_per_star)
-
-    # soft-clip of the weight
-    max_upsampling = 5.
-    weights_per_star = (1./(1./weights_per_star+1./max_upsampling)).astype('f4')
-
->>>>>>> b26c7047
     return weights_per_star.astype('f4')
-
-
-def soft_clipping(weights_per_star):
-    max_upsampling = 10. 
-    weights_per_star = (1./(1./weights_per_star+1./max_upsampling)).astype('f4')
-    return weights_per_star
 
 
 def plot_param_histograms_1d(stellar_type, weights, title, fname):
@@ -158,7 +143,7 @@
     return weights / (1 + weights/max_upsampling)
 
     
-def weigh_prior(stellar_type_prior, d_train, scale=1., max_upsampling=10.):
+def weigh_prior(stellar_type_prior, d_train, scale=1., max_upsampling=5.):
     all_ln_prior = batch_apply_tf(
         stellar_type_prior.ln_prob,
         1024,
@@ -171,12 +156,7 @@
     all_prior /= np.max(all_prior)
         
     # Weigh stars for better representation
-<<<<<<< HEAD
     weights_per_star = soft_clip_weights(weights_per_star, max_upsampling)
-=======
-    max_upsampling = 5.
-    weights_per_star = (1./(all_prior+1/max_upsampling)).astype('f4')
->>>>>>> b26c7047
     
     return weights_per_star.astype('f4')
 
@@ -292,15 +272,9 @@
             sample_wavelengths, n_input=n_stellar_params,
             input_zp=np.median(d_train['stellar_type'],axis=0),
             input_scale=0.5*(p_high-p_low),
-<<<<<<< HEAD
-            hidden_size=64,
-            l2=0.5, l2_ext_curve=2.
-        )
-=======
             hidden_size=32,
             l2=5., l2_ext_curve=5.
-         )   
->>>>>>> b26c7047
+        )   
         
         # First, train the model with stars with good measurements,
         # with fixed slope of ext_curve
@@ -556,18 +530,10 @@
         weights_per_star = down_sample_weighing( 
             d_train['xi_est'][idx_hq_large_E],
             d_train['xi_est'], 
-<<<<<<< HEAD
-            bin_edges=np.linspace(-1, 1, n_bins+1)
-=======
-            bin_edges = np.linspace(-0.8, 0.8, n_bins + 1)
->>>>>>> b26c7047
+            bin_edges = np.linspace(-0.8, 0.8, n_bins+1)
         )
         weights_per_star *= weigh_prior(stellar_type_prior, d_train)
-<<<<<<< HEAD
         weights_per_star = soft_clip_weights(weights_per_star, 10.)
-=======
-        weights_per_star = soft_clipping(weights_per_star)
->>>>>>> b26c7047
 
         title = (
             r'$\mathrm{Training\ distribution'
@@ -646,20 +612,11 @@
         weights_per_star = down_sample_weighing( 
             d_train['xi_est'][idx_hq_large_E],
             d_train['xi_est'], 
-<<<<<<< HEAD
-            bin_edges=np.linspace(-1, 1, n_bins+1)
-=======
-            bin_edges = np.linspace(-0.8, 0.8, n_bins + 1)
->>>>>>> b26c7047
+            bin_edges = np.linspace(-0.8, 0.8, n_bins+1)
         )
         weights_per_star *= weigh_prior(stellar_type_prior, d_train)
-<<<<<<< HEAD
         weights_per_star = soft_clip_weights(weights_per_star, 10.)
-        
-=======
-        weights_per_star = soft_clipping(weights_per_star)
-
->>>>>>> b26c7047
+
         ret = train_stellar_model(
             stellar_model,
             d_train,
@@ -768,18 +725,10 @@
         weights_per_star = down_sample_weighing( 
             d_train['xi_est'][idx_hq_large_E],
             d_train['xi_est'], 
-<<<<<<< HEAD
-            bin_edges=np.linspace(-1, 1, n_bins+1)
-=======
-            bin_edges = np.linspace(-0.8, 0.8, n_bins + 1)
->>>>>>> b26c7047
+            bin_edges = np.linspace(-0.8, 0.8, n_bins+1)
         )
         weights_per_star *= weigh_prior(stellar_type_prior, d_train)
-<<<<<<< HEAD
         weights_per_star = soft_clip_weights(weights_per_star, 10.)
-=======
-        weights_per_star = soft_clipping(weights_per_star)
->>>>>>> b26c7047
 
         title = (
             r'$\mathrm{Training\ distribution'
