--- conflicted
+++ resolved
@@ -237,11 +237,7 @@
     # Calculate the clipping limit of ln_prior
     samples = stellar_type_prior.sample(1024*1024)
     sample_ln_prior = stellar_type_prior.ln_prob(samples)
-<<<<<<< HEAD
-    ln_prior_clip = np.percentile(sample_ln_prior, 0.0001).astype('f4')
-=======
-    ln_prior_clip = np.percentile(sample_ln_prior, 0.1)
->>>>>>> 2e51be98
+    ln_prior_clip = np.percentile(sample_ln_prior, 0.1).astype('f4')
     samples = 0
 
     # Loop over input files, optimizing all stars in each file
@@ -290,11 +286,7 @@
                 kw['n_steps'] = 1024*12
                 kw['reduce_lr_every'] = 1024*4
                 kw['lr_init'] = 1e-5 / 2**(2*(k-1))
-<<<<<<< HEAD
-                
-=======
-
->>>>>>> 2e51be98
+
             print(f'Optimizing stellar parameters with {kw["optimizer"]} ...')
             optimize_stellar_params(stellar_model, d, **kw)
 
