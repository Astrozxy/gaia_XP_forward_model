#!/usr/bin/env python

from __future__ import print_function, division

import numpy as np
import matplotlib.pyplot as plt
import matplotlib.cm as cm
import matplotlib.ticker as ticker
from matplotlib.colors import Normalize, LogNorm
from matplotlib.cm import ScalarMappable
from matplotlib.gridspec import GridSpec

import os
os.environ['TF_CPP_MIN_LOG_LEVEL'] = '3'
import tensorflow as tf
import tensorflow.keras as keras
import tensorflow_probability as tfp
import sonnet as snt
gpus = tf.config.experimental.list_physical_devices('GPU')
for gpu in gpus:
  tf.config.experimental.set_memory_growth(gpu, True)

from scipy.stats import binned_statistic_2d
from scipy.special import logsumexp
from scipy.interpolate import UnivariateSpline
import scipy.ndimage
import scipy.signal

from astropy.table import Table
import astropy.io.fits as fits
import astropy.units as units
import astropy.constants as const

import h5py
import os
import json
from glob import glob
from tqdm.auto import tqdm

from xp_utils import XPSampler, sqrt_icov_eigen
import plot_utils
#from plot_utils import plot_corr, plot_mollweide, \
#                      projection_grid, healpix_mean_map
from utils import batch_apply_tf

from astropy_healpix import HEALPix
from astropy.coordinates import SkyCoord
import astropy.units as units
import astropy.constants as const


def corr_matrix(cov):
    sigma = np.sqrt(np.diag(cov))
    corr = cov / np.outer(sigma, sigma)
    corr[np.diag_indices(corr.shape[0])] = sigma
    return corr


class FluxModel(snt.Module):
    def __init__(self, sample_wavelengths, n_input=3, 
                       n_hidden=3, hidden_size=32,
                       input_zp=None, input_scale=None,
                       l2=1., l2_ext_curve=1.):
        """
        Constructor for FluxModel.
        """
        super(FluxModel, self).__init__(name='flux_model')

        self._sample_wavelengths = tf.Variable(
            sample_wavelengths,
            name='sample_wavelengths',
            dtype=tf.float32,
            trainable=False
        )
        self._n_output = len(sample_wavelengths)
        self._n_input = n_input
        self._n_hidden = n_hidden
        self._hidden_size = hidden_size

        # L2 penalty on neural network weights
        self._l2 = tf.Variable(
            l2, name='l2',
            dtype=tf.float32,
            trainable=False
        )
        self._l2_ext_curve = tf.Variable(
            l2_ext_curve, name='l2_ext_curve',
            dtype=tf.float32,
            trainable=False
        )

        # Scaling of input
        if input_zp is None:
            zp = np.zeros((1, n_input), dtype='f4')
        else:
            zp = np.reshape(input_zp, (1, n_input)).astype('f4')

        if input_scale is None:
            iscale = np.ones((1, n_input), dtype='f4')
        else:
            iscale = 1 / np.reshape(input_scale, (1, n_input)).astype('f4')
        self._input_zp = tf.Variable(
            zp,
            name='input_zp',
            trainable=False
        )
        self._input_iscale = tf.Variable(
            iscale,
            name='input_iscale',
            trainable=False
        )
        
        # Neural network of the stellar model
        self._layers = [
            snt.Linear(hidden_size, name=f'hidden_{i}')
            for i in range(n_hidden)
        ]
        self._layers.append(snt.Linear(self._n_output, name='flux'))        
        self._activation = tf.math.tanh
        
        # Initialize extinction curve
        self._ext_slope = tf.Variable(
            tf.zeros((1, self._n_output)),
            name='ext_slope'
        )
        self._ext_bias = tf.Variable(
            tf.zeros((1, self._n_output)),
            name='ext_bias'
        )

        # Initialize neural network        
        self.predict_intrinsic_ln_flux(tf.zeros([1,n_input]))
        self.predict_ln_ext_curve(tf.zeros([1, 1]))
        
        # Initial guess of the extinction curve
        R0_guess = np.log(2 * (sample_wavelengths/550.)**(-1.5))
        R0_guess = R0_guess.astype('float32')
        R1_guess = np.clip((sample_wavelengths-550.)/(992.-392.), -1., 1.)
        R1_guess = R1_guess.astype('float32')
        
        self._ext_bias.assign(R0_guess.reshape(1,-1))
        self._ext_slope.assign(R1_guess.reshape(1,-1))
        
        # Count the total number of weights
        self._n_flux_weights = sum([int(tf.size(l.w)) for l in self._layers])   
        self._n_ext_weights = int(tf.size(self._ext_slope))

    def predict_intrinsic_ln_flux(self, stellar_type):
        """
        Returns the predicted ln(flux) for the input stellar types,
        at zero extinction and a standard distance (corresponding
        to parallax = 1, in whatever units are being used).
        """
        # Normalize the stellar parameters
        x = (stellar_type - self._input_zp) * self._input_iscale
        # Run the normalized parameters through the neural net
        for layer in self._layers[:-1]:
            x = layer(x)
            x = self._activation(x)
        # No activation on the final layer
        flux = self._layers[-1](x)
        return flux

    def predict_ln_ext_curve(self, xi):
        """
        Returns the predicted ln(ext_curve) for the input xi.
        """
        # Run xi through the neural net
        x = tf.expand_dims(xi, 1) # shape = (star, 1)
        ln_ext = self._ext_slope*x + self._ext_bias # shape = (star, wavelength)
        return ln_ext

    def predict_obs_flux(self, stellar_type, xi,
                         stellar_extinction, stellar_parallax):
        """
        Returns predicted flux for the given stellar types,
        at the given parallaxes and extinctions.
        """
        # Convert extinction curve from log to linear scale
        ext_curve = tf.math.exp(self.predict_ln_ext_curve(xi))
        # All tensors should end up with shape (star, wavelength)
        optical_depth = (
            ext_curve
          * tf.expand_dims(stellar_extinction, axis=1) # Add in wavelength axis
        )
        # Add in wavelength axis. Reference distance = 1/(units of parallax).
        distance_factor = tf.expand_dims(stellar_parallax**2, axis=1)
        # ln(flux) at reference distance
        ln_flux_pred_r0 = self.predict_intrinsic_ln_flux(stellar_type)
        # Flux at parallax distance
        flux_pred = (
            tf.math.exp(ln_flux_pred_r0 - optical_depth)
          * distance_factor
        )
        return flux_pred

    def calc_chi2(self, stellar_type, xi,
                  stellar_extinction, stellar_parallax,
                  flux_obs, flux_sqrticov):
        # Calculate predicted flux
        flux_pred = self.predict_obs_flux(
            stellar_type, xi, stellar_extinction, stellar_parallax
        )
        # chi^2
        dflux = flux_pred - flux_obs
        #print('flux_icov.shape:', flux_icov.shape)
        #print('dflux.shape:', dflux.shape)
        sqrticov_dflux = tf.linalg.matvec(flux_sqrticov, dflux)
        #print('icov_dflux.shape:', icov_dflux.shape)
        chi2 = tf.reduce_sum(sqrticov_dflux*sqrticov_dflux, axis=1)
        #print('chi2.shape:', chi2.shape)
        return chi2

    def penalty(self):
        l2_sum = 0.
        # Penalty on stellar model nn weights
        for layer in self._layers:
            l2_sum = l2_sum + tf.reduce_sum(layer.w**2)
        l2_sum = self._l2 * l2_sum / float(self._n_flux_weights)
        # Penalty on variation of the extinction curve
        l2_sum = l2_sum + self._l2_ext_curve*tf.reduce_mean(self._ext_slope**2)
        return  l2_sum

    def get_sample_wavelengths(self):
        return self._sample_wavelengths.numpy()

    def save(self, checkpoint_name):
        # Checkpoint Tensorflow Variables
        checkpoint = tf.train.Checkpoint(flux_model=self)
        checkpoint.save(checkpoint_name)

    @classmethod
    def load(cls, checkpoint_name, latest=False):
        if latest:
            checkpoint_name = tf.train.latest_checkpoint(checkpoint_name)
            print(f'Latest checkpoint: {checkpoint_name}')

        # Inspect checkpoint to find input arguments
        spec = {'n_hidden':-1}
        print('Checkpoint contents:')
        for vname,vshape in tf.train.list_variables(checkpoint_name):
            print(f' * {vname} has shape {vshape}.')
            if vname.startswith('flux_model/_sample_wavelengths/'):
                spec['n_output'], = vshape
            if vname.startswith('flux_model/_layers/0/w/'):
                spec['n_input'], spec['hidden_size'] = vshape
            if vname.startswith('flux_model/_layers/') and '/w/' in vname:
                spec['n_hidden'] += 1
                
        print('Found checkpoint with following specifications:')
        print(json.dumps(spec, indent=2))

        # Create flux model
        flux_model = cls(
            np.linspace(0., 1., spec['n_output']).astype('f4'), # dummy array
            n_input=spec['n_input'],
            n_hidden=spec['n_hidden'],
            hidden_size=spec['hidden_size'],
        )

        # Restore variables
        checkpoint = tf.train.Checkpoint(flux_model=flux_model)
        checkpoint.restore(checkpoint_name)

        print('Loaded the following properties from checkpoint:')
        for var in (flux_model._l2, flux_model._input_zp,
                    flux_model._input_iscale,
                    ):
            print(var)
        print('... in addition to weights and biases.')

        return flux_model


def chi_band(stellar_model, 
             type_est_batch, xi_est_batch, 
             ext_est_batch, plx_est_batch,
             flux_batch, flux_err_batch,
            ):
    '''
    Record the chi of given band.
    '''
    flux_pred = stellar_model.predict_obs_flux(
        type_est_batch, xi_est_batch, ext_est_batch, plx_est_batch
    )
    # chi^2
    dflux = flux_pred - flux_batch
    chi_flux = (dflux/flux_err_batch)**2
    return chi_flux[:, 64:].numpy()


def grads_stellar_model(stellar_model,
                        stellar_type, xi,
                        stellar_extinction, stellar_parallax,
                        flux_obs, flux_sqrticov,
                        extra_weight,
                        chi2_turnover=tf.constant(20.),        
                        model_update = ['stellar_model', 'ext_curve_w', 'ext_curve_b'],
                        ):
    """
    Calculates the gradients of the loss (i.e., chi^2 + regularization)
    w.r.t. the stellar model parameters, for a given batch of stars.
    """
    # Scale at which chi^2 growth is suppressed
    chi2_factor = chi2_turnover * stellar_model._n_output

    # Only want gradients of stellar model parameters and extinction curve
    trainable_var = []
    if 'stellar_model' in model_update:
            trainable_var += [ f'flux_model/hidden_0/w:{i}'
                for i in range(stellar_model._n_hidden)
            ]
            trainable_var += [ f'flux_model/hidden_0/b:{i}'
                for i in range(stellar_model._n_hidden)
            ]
            trainable_var += [
                 'flux_model/flux/b:0',
                 'flux_model/flux/w:0'
            ]
            
    if 'ext_curve_b' in model_update:
        trainable_var += [
             'flux_model/ext_bias:0',
        ]
    if 'ext_curve_w' in model_update:
        trainable_var += [
            'flux_model/ext_slope:0',
        ]
        
    variables = [i for i in stellar_model.trainable_variables 
                        if i.name in trainable_var]

    with tf.GradientTape(watch_accessed_variables=False) as g:
        g.watch(variables)
        
        # Calculate chi^2 of each star
        chi2 = stellar_model.calc_chi2(
            stellar_type, xi,
            stellar_extinction, stellar_parallax,
            flux_obs, flux_sqrticov
        )

        # Suppress large chi^2 values
        chi2 = chi2_factor * tf.math.asinh(chi2/chi2_factor)

        # Average individual chi^2 values
        chi2 = tf.reduce_sum(extra_weight*chi2) / tf.reduce_sum(extra_weight)
        # Add in penalty (generally, for model complexity)
        loss = chi2 + stellar_model.penalty()

    # Calculate d(loss)/d(variables)
    grads = g.gradient(loss, variables)

    return loss, variables, grads


def gaussian_prior(x, mu, sigma):
    return ((x - mu) / sigma)**2


def grads_stellar_params(stellar_model,
                         stellar_type, stellar_type_obs, stellar_type_sigma,
                         xi, 
                         ln_stellar_ext, stellar_ext_obs, stellar_ext_sigma,
                         ln_stellar_plx, stellar_plx_obs, stellar_plx_sigma,
                         flux_obs, flux_sqrticov,
                         extra_weight,
                         chi2_turnover=tf.constant(20.),
                         var_update = ['atm','E','plx','xi'],
                        ):
    # Scale at which chi^2 growth is suppressed
    chi2_factor = chi2_turnover * stellar_model._n_output

    # Only want gradients of stellar model parameters and extinction curve
    variables = ()
    if 'atm' in var_update:
        variables += (stellar_type,)
    if 'E' in var_update:
        variables += (ln_stellar_ext,)
    if 'plx' in var_update:
        variables += (ln_stellar_plx,)
    if 'xi' in var_update:
        variables += (xi,)
        
    with tf.GradientTape(watch_accessed_variables=False) as g:
        g.watch(variables)
        # Convert quantities from log to linear scale
        stellar_plx = tf.math.exp(ln_stellar_plx)
        stellar_ext = tf.math.exp(ln_stellar_ext)
        # Calculate chi^2 of each star
        chi2 = stellar_model.calc_chi2(
            stellar_type, xi, 
            stellar_ext, stellar_plx,
            flux_obs, flux_sqrticov
        )
        # Priors
        prior_type = tf.math.reduce_sum(
            gaussian_prior(
                stellar_type,
                stellar_type_obs,
                stellar_type_sigma
            ),
            axis=1
        )
        prior_plx = (
            gaussian_prior(stellar_plx, stellar_plx_obs, stellar_plx_sigma)
          - 2*ln_stellar_plx # Jacobian of transformation from plx to ln(plx)
        )
        prior_ext = (
            gaussian_prior(stellar_ext, stellar_ext_obs, stellar_ext_sigma)
          - 2*ln_stellar_ext # Jacobian of transformation from E to ln(E)
        )
        prior_xi = gaussian_prior(xi, 0, 1)
        prior = prior_type + prior_plx + prior_ext + prior_xi
        # Posterior (one value per star, as they are independent)
        # Caution: Do not multiply extra weight here, which slows down the update of atm
        posterior = (chi2 + prior)
    # Calculate d(posterior)/d(variables). Separate gradient per star.
    grads = g.gradient(posterior, variables)
    return posterior, variables, grads


def get_batch_iterator(indices, batch_size, n_epochs):
    n = len(indices)
    batches = tf.data.Dataset.from_tensor_slices(indices)
    batches = batches.shuffle(n, reshuffle_each_iteration=True)
    batches = batches.repeat(n_epochs)
    batches = batches.batch(batch_size, drop_remainder=True)
    n_batches = int(np.floor(n * n_epochs / batch_size))
    return batches, n_batches


def identify_outlier_stars(d_train,
                           sigma_clip_teff=4.,
                           sigma_clip_logg=4.,
                           sigma_clip_feh=4.,
                           sigma_clip_plx=4.,
                           sigma_clip_E=np.inf):
    n_stars = d_train['stellar_type_est'].shape[0]
    idx_good = np.ones(n_stars, dtype='bool')

    dparam = (
        (d_train['stellar_type_est']-d_train['stellar_type'])
      / d_train['stellar_type_err']
    )
    dplx = (d_train['plx_est']-d_train['plx']) / d_train['plx_err']
    dE = (
        (d_train['stellar_ext_est']-d_train['stellar_ext'])
      / d_train['stellar_ext_err']
    )

    sigma_clip_param = np.array([
        sigma_clip_teff,sigma_clip_logg,sigma_clip_feh
    ])
    idx_good &= np.all(np.abs(dparam) < sigma_clip_param[None,:], axis=1)
    idx_good &= (np.abs(dplx) < sigma_clip_plx)
    idx_good &= (np.abs(dE) < sigma_clip_E)

    return idx_good


def identify_flux_outliers(data,
                           stellar_model,
                           chi2_dof_clip=4.,
                           chi_indiv_clip=None):
    n_stars = data['stellar_type_est'].shape[0]
    idx_good = np.ones(n_stars, dtype='bool')
    
    length = len(data[f'xi_est'])
    flux_chi = np.zeros(data['flux'].shape)
    for i in tqdm(range(int(length/10000))):
        flux_pred = stellar_model.predict_obs_flux(
            data[f'stellar_type_est'][i*10000: (i+1)*10000],
            data[f'xi_est'][i*10000: (i+1)*10000],
            data[f'stellar_ext_est'][i*10000: (i+1)*10000],
            data[f'plx_est'][i*10000: (i+1)*10000]
        ).numpy()
        flux_err = data['flux_err'][i*10000 : (i+1)*10000]
        flux = data['flux'][i*10000 : (i+1)*10000]
        flux_chi[i*10000 : (i+1)*10000] = (flux_pred - flux) / flux_err

    chi2_dof = np.nanmean(flux_chi**2, axis=1)
    idx_good &= (chi2_dof < chi2_dof_clip)

    if chi_indiv_clip is not None:
        if hasattr(chi_indiv_clip, '__len__'):
            idx_good &= np.all((np.abs(flux_chi)<chi_indiv_clip[None]),axis=1)
        else:
            idx_good &= np.all((np.abs(flux_chi)<chi_indiv_clip),axis=1)

    return idx_good


def train_stellar_model(stellar_model,
                        d_train, d_val,
                        extra_weight,
                        idx_train=None,
                        optimize_stellar_model=True,
                        optimize_stellar_params=False,
                        batch_size=128, n_epochs=32,
                        lr_stars_init=1e-3,
                        lr_model_init=1e-4,
                        model_update = ['stellar_model','ext_curve_w', 'ext_curve_b'],
                        var_update = ['atm','E','plx','xi'],
                       ):
    
    # Make arrays to hold estimated stellar types
    type_est = d_train['stellar_type_est'].copy()
    ln_ext_est = np.log(np.clip(d_train['stellar_ext_est'], 1.e-4, np.inf))
    ln_plx_est = np.log(np.clip(d_train['plx_est'], 1.e-6, np.inf))
    xi_est = d_train['xi_est'].copy()
    flux_err = d_train['flux_err'].copy()

    # Get training data iterator and determine # of batches
    n_train = len(d_train['plx'])
    if idx_train is None:
        idx_train = np.arange(n_train)
    n_sel = len(idx_train)
    print(f'Training on {n_sel} ({n_sel/n_train*100:.2f}%) sources.')
    batches, n_batches = get_batch_iterator(idx_train, batch_size, n_epochs)

    # Optimizer for stellar model and extinction curve
    n_drops = 4
    lr_model = keras.optimizers.schedules.PiecewiseConstantDecay(
        [int(n_batches*k/n_drops) for k in range(1,n_drops)],
        [lr_model_init*(0.1**k) for k in range(n_drops)]
    )
    opt_model = keras.optimizers.SGD(learning_rate=lr_model, momentum=0.5)
    #opt_model = keras.optimizers.Adam(learning_rate=1e-4)

    @tf.function
    def grad_step_stellar_model(type_b, xi_b, ext_b, 
                                plx_b, flux_b, flux_sqrticov_b, 
                                extra_weight_b,
                                model_update=model_update):
        print('Tracing grad_step_stellar_model ...')
        loss, variables, grads = grads_stellar_model(
            stellar_model,
            type_b, xi_b, 
            ext_b, plx_b,
            flux_b, flux_sqrticov_b,
            extra_weight_b,
            model_update=model_update, 
        )
        grads_clipped, grads_norm = tf.clip_by_global_norm(
            grads, 1000.
        )
        opt_model.apply_gradients(zip(grads_clipped, variables))

        return loss, grads_norm

    # Optimizer for stellar parameters.
    # No momentum, because different stellar parameters fit each batch,
    # so direction of last step is irrelevant.
    n_drops = 4
    lr_stars = keras.optimizers.schedules.PiecewiseConstantDecay(
        [int(n_batches*k/n_drops) for k in range(1,n_drops)],
        [lr_stars_init*(0.1**k) for k in range(n_drops)]
    )
    opt_st_params = keras.optimizers.SGD(learning_rate=lr_stars, momentum=0.)

    st_type_dim = d_train['stellar_type'].shape[1]
    type_est_batch = tf.Variable(
        tf.zeros([batch_size,st_type_dim], dtype=tf.float32),
        name='type_est_batch'
    )
    xi_est_batch = tf.Variable(
        tf.zeros([batch_size], dtype=tf.float32),
        name='xi_est_batch'
    )
    ln_ext_est_batch = tf.Variable(
        tf.zeros([batch_size], dtype=tf.float32),
        name='ln_ext_est_batch'
    )
    ln_plx_est_batch = tf.Variable(
        tf.zeros([batch_size], dtype=tf.float32),
        name='ln_plx_est_batch'
    )

    @tf.function
    def grad_step_stellar_params(type_b, type_obs_b, type_sigma_b,
                                 xi_b, 
                                 ln_ext_b, ext_obs_b, ext_sigma_b,
                                 ln_plx_b, plx_obs_b, plx_sigma_b,
                                 flux_b, flux_sqrticov_b,
                                 extra_weight_b,
                                 var_update=var_update,
                                ):
        print('Tracing grad_step_stellar_params ...')
        loss, variables, grads = grads_stellar_params(
            stellar_model,
            type_b, type_obs_b, type_sigma_b,
            xi_b, 
            ln_ext_b, ext_obs_b, ext_sigma_b,
            ln_plx_b, plx_obs_b, plx_sigma_b,
            flux_b, flux_sqrticov_b,
            extra_weight_b,
            var_update=var_update,
        )
        grads_clipped = [tf.clip_by_norm(g, 1000.) for g in grads]
        opt_st_params.apply_gradients(zip(grads_clipped, variables))
        return loss

    model_loss_hist = []
    stellar_loss_hist = []
    chi_w1_hist = []
    chi_w2_hist = []
    slope_record = []
    bias_record = []

    pbar = tqdm(batches, total=n_batches)
    for b in pbar:
        # Load in data for this batch
        idx = b.numpy()

        type_est_batch.assign(type_est[idx])
        ext_est_batch = tf.constant(np.exp(ln_ext_est[idx]))
        plx_est_batch = tf.constant(np.exp(ln_plx_est[idx]))
        xi_est_batch.assign(xi_est[idx])
        flux_err_batch = flux_err[idx]
        extra_weight_batch = tf.constant(extra_weight[idx])

        if optimize_stellar_params:
            type_obs_batch = tf.constant(d_train['stellar_type'][idx])
            type_err_batch = tf.constant(d_train['stellar_type_err'][idx])

            ln_ext_est_batch.assign(ln_ext_est[idx])
            ext_obs_batch = tf.constant(d_train['stellar_ext'][idx])
            ext_err_batch = tf.constant(d_train['stellar_ext_err'][idx])

            ln_plx_est_batch.assign(ln_plx_est[idx])
            plx_obs_batch = tf.constant(d_train['plx'][idx])
            plx_err_batch = tf.constant(d_train['plx_err'][idx])
            

        flux_batch = tf.constant(d_train['flux'][idx])
        flux_sqrticov_batch = tf.constant(d_train['flux_sqrticov'][idx])

        pbar_disp = {}

        # Take a step in the model parameters
        if optimize_stellar_model:
            loss, grads_norm = grad_step_stellar_model(
                type_est_batch, xi_est_batch, 
                ext_est_batch, plx_est_batch,
                flux_batch, flux_sqrticov_batch,
                extra_weight_batch,
                model_update=model_update,
            )
            mod_loss = float(loss.numpy())
            model_loss_hist.append(mod_loss)
            pbar_disp['mod_loss'] = mod_loss

            if np.isnan(mod_loss):
                check_dict = {
                    'type_est': type_est_batch,
                    'xi_est': xi_est_batch,
                    'ext_est': ext_est_batch,
                    'plx_est': plx_est_batch,
                    'flux': flux_batch,
                    'flux_sqrticov': flux_sqrticov_batch,
                    'extra_weight': extra_weight_batch
                }
                print('NaN model loss!')
                for key in check_dict:
                    v = check_dict[key].numpy()
                    print('  * NaN {key}? {np.any(np.isnan(v))}')
                    raise ValueError('NaN model loss')

            chi_w1, chi_w2 = chi_band(stellar_model, 
                            #tf.constant(np.array([64, 65], dtype='int')), 
                            type_est_batch, xi_est_batch, 
                            ext_est_batch, plx_est_batch,
                            flux_batch, flux_err_batch,
            ).T
            chi_w1_hist.append(np.mean(chi_w1))
            chi_w2_hist.append(np.mean(chi_w2))
            slope_record.append(stellar_model._ext_slope.numpy()[0])
            bias_record.append(stellar_model._ext_bias.numpy()[0])
            #pbar_disp['mod_lr'] = opt_model._decayed_lr(tf.float32).numpy()

        # Take a step in the stellar paramters (for this batch)
        if optimize_stellar_params:
            loss = grad_step_stellar_params(
                type_est_batch, type_obs_batch, type_err_batch,
                xi_est_batch, 
                ln_ext_est_batch, ext_obs_batch, ext_err_batch,
                ln_plx_est_batch, plx_obs_batch, plx_err_batch,
                flux_batch, flux_sqrticov_batch,
                extra_weight_batch,
                var_update=var_update,
            )
            st_loss = float(np.median(loss.numpy()))
            stellar_loss_hist.append(st_loss)
            pbar_disp['st_loss'] = st_loss
            #pbar_disp['st_lr'] = opt_st_params._decayed_lr(tf.float32).numpy()

            if np.isnan(st_loss):
                check_dict = {
                    'type_est (before update)': type_est[idx],
                    'type_est (after update)': type_est_batch,
                    'type_err': type_err_batch,
                    'type_obs': type_obs_batch,
                    'xi_est (before update)': xi_est[idx],
                    'xi_est (after update)': xi_est_batch,
                    'ln_ext_est (before update)': ln_ext_est[idx],
                    'ln_ext_est (after update)': ln_ext_est_batch,
                    'ext_obs': ext_obs_batch,
                    'ext_err': ext_err_batch,
                    'ln_plx_est (before update)': ln_plx_est[idx],
                    'ln_plx_est (after update)': ln_plx_est_batch,
                    'plx_obs': plx_obs_batch,
                    'plx_err': plx_err_batch,
                    'flux': flux_batch,
                    'flux_sqrticov': flux_sqrticov_batch,
                    'extra_weight': extra_weight_batch
                }
                print('NaN stellar loss!')
                for key in check_dict:
                    v = check_dict[key]
                    if isinstance(v, tf.Tensor):
                        v = v.numpy()
                    print(f'  * NaN {key}? {np.any(np.isnan(v))}')
                raise ValueError('NaN stellar loss')

            # Update estimated stellar parameters (for this batch)
            type_est[idx] = type_est_batch.numpy()
            xi_est[idx] = xi_est_batch.numpy()
            ln_ext_est[idx] = ln_ext_est_batch.numpy()
            ln_plx_est[idx] = ln_plx_est_batch.numpy()


        # Display losses in progress bar
        pbar.set_postfix(pbar_disp)

    ret = {}

    if optimize_stellar_model:
        ret['model_loss'] = model_loss_hist
        ret['chi_w1'] = chi_w1_hist
        ret['chi_w2'] = chi_w2_hist
        ret['ext_slope'] = np.vstack(slope_record)
        ret['ext_bias'] = np.vstack(bias_record)

    if optimize_stellar_params:
        ret['stellar_loss'] = stellar_loss_hist
        d_train['stellar_type_est'] = type_est
        d_train['xi_est'] = xi_est
        d_train['stellar_ext_est'] = np.exp(ln_ext_est)
        d_train['plx_est'] = np.exp(ln_plx_est)
        ret['chi_w1'] = chi_w1_hist
        ret['chi_w2'] = chi_w2_hist

    return ret


class GaussianMixtureModel(snt.Module):
    def __init__(self, n_dim, n_components=5):
        super(GaussianMixtureModel, self).__init__(name='gauss_mix_model')

        self._n_dim = n_dim
        self._n_components = n_components

        #self._n_components = tf.Variable(
        #    n_components,
        #    name='n_components',
        #    dtype=tf.int32,
        #    trainable=False
        #)
        self._weight = tf.Variable(
            tf.zeros([n_components]),
            name='weight',
            dtype=tf.float32,
            trainable=False
        )
        self._ln_norm = tf.Variable(
            tf.zeros([1,n_components]),
            name='ln_norm',
            dtype=tf.float32,
            trainable=False
        )
        self._mean = tf.Variable(
            tf.zeros([1,n_components,n_dim]),
            name='mean',
            dtype=tf.float32,
            trainable=False
        )
        self._sqrt_icov = tf.Variable(
            tf.zeros([1,n_components,n_dim,n_dim]),
            name='sqrt_icov',
            dtype=tf.float32,
            trainable=False
        )
        self._sqrt_cov = tf.Variable(
            tf.zeros([n_components,n_dim,n_dim]),
            name='sqrt_cov',
            dtype=tf.float32,
            trainable=False
        )

    def save(self, checkpoint_name):
        # Checkpoint Tensorflow Variables
        checkpoint = tf.train.Checkpoint(gauss_mix_model=self)
        checkpoint.save(checkpoint_name)

    @classmethod
    def load(cls, checkpoint_name, latest=False):
        if latest:
            checkpoint_name = tf.train.latest_checkpoint(checkpoint_name)
            print(f'Latest checkpoint: {checkpoint_name}')

        # Inspect checkpoint to find input arguments
        spec = {}
        for vname,vshape in tf.train.list_variables(checkpoint_name):
            if vname.startswith('gauss_mix_model/_mean/'):
                print(vname)
                print(vshape)
                _,spec['n_components'],spec['n_dim'] = vshape

        print('Found checkpoint with following specifications:')
        print(json.dumps(spec, indent=2))

        # Create model
        gauss_mix_model = cls(spec['n_dim'], n_components=spec['n_components'])

        # Restore variables
        checkpoint = tf.train.Checkpoint(gauss_mix_model=gauss_mix_model)
        checkpoint.restore(checkpoint_name)

        return gauss_mix_model

    def fit(self, x):
        from sklearn.mixture import BayesianGaussianMixture
        gmm = BayesianGaussianMixture(
            n_components=self._n_components,
            weight_concentration_prior=1./self._n_components,
            reg_covar=1e-6
        )
        gmm.fit(x)

        ln_cov_det = [np.linalg.slogdet(c)[1] for c in gmm.covariances_]
        ln_norm = np.stack([
            np.log(w)-0.5*d for w,d in zip(gmm.weights_,ln_cov_det)
        ])
        ln_norm.shape = (1,) + ln_norm.shape
        self._ln_norm.assign(ln_norm)
        self._weight.assign(gmm.weights_)
        print(self._weight)

        mu = np.reshape(gmm.means_, (1,)+gmm.means_.shape)
        self._mean.assign(mu)

        sqrt_icov = []
        sqrt_cov = []
        for c in gmm.covariances_:
            U,sqrt_c,(eival0,_) = sqrt_icov_eigen(c, return_sqrtcov=True)
            if eival0 <= 0.:
                print(f'Non-positive eigenvalue(s) in GMM cov! {eival0} <= 0.')
            sqrt_icov.append(U.T)
            sqrt_cov.append(sqrt_c)
        sqrt_icov = np.stack(sqrt_icov)
        sqrt_icov.shape = (1,) + sqrt_icov.shape
        sqrt_cov = np.stack(sqrt_cov)
        self._sqrt_icov.assign(sqrt_icov)
        self._sqrt_cov.assign(sqrt_cov)

    def ln_prob(self, x):
        # Expand dimensions of x to be consistent with (star, component, dim)
        x = tf.expand_dims(x, axis=1) # Dummy component axis

        # Calculate ln(p) of each component
        dx = x - self._mean # shape = (star, comp, dim)
        # shape = (star, comp, dim):
        sqrt_icov_dx = tf.linalg.matvec(self._sqrt_icov, dx)
        # shape = (star, comp):
        chi2 = tf.reduce_sum(sqrt_icov_dx*sqrt_icov_dx, axis=2)
        lnp_comp = self._ln_norm - 0.5*chi2 # shape = (star, comp)

        # Sum the probabilities of the components and take the log
        lnp = tf.reduce_logsumexp(lnp_comp, axis=1) # shape = (star,)

        return lnp

    def sample(self, n, rng=None):
        if rng is None:
            rng = np.random.default_rng()
        # Draw component indices. Shape = (sample,)
        comp_idx = rng.choice(
            np.arange(self._n_components),
            p=self._weight.numpy(),
            size=n
        )
        # Draw unit normal vectors. Shape = (sample, dim).
        v = rng.normal(size=(n,self._n_dim)).astype('f4')
        # Transform unit normal vectors. Shape = (sample, dim).
        Av = np.einsum(
            'sij,sj->si',
            self._sqrt_cov.numpy()[comp_idx,:,:], v,
            optimize=True
        )
        # Add in means. Shape = (sample, dim).
        z = self._mean.numpy()[0,comp_idx,:] + Av
        return z


def plot_gmm_prior(stellar_type_prior, base_path='.'):
    # Plot samples from prior
    import corner

    n_comp = stellar_type_prior._n_components
    params = stellar_type_prior.sample(1024**2*10)
    n_params = params.shape[1]

    #labels = [
    #    r'$T_{\mathrm{eff}}$',
    #    r'$\left[\mathrm{Fe/H}\right]$',
    #    r'$\log g$',
    #]
    labels = [rf'$\mathrm{{param\ {i}}}$' for i in range(n_params)]

    ranges = [
        plot_utils.choose_lim(p, pct=[0.1,99.9], expand=0.4)
        for p in params.T
    ]
    
    fig = corner.corner(
        params,
        labels=labels,
        range=ranges,
        bins=100,
        quantiles=[0.16, 0.5, 0.84],
        levels=[0.68,0.95,0.99],
        show_titles=True,
        color='midnightblue'
        #pcolor_kwargs={'cmap':cm.Blues}
    )

    fn = os.path.join(
        base_path, 'plots',
        f'stellar_prior_samples_{n_comp:02d}components'
    )
    fig.savefig(fn)
    plt.close(fig)

    # Plot 2D marginal distributions of prior
    param_ranges = [np.linspace(r0,r1,100) for r0,r1 in ranges]
    param_grid = np.meshgrid(*param_ranges, indexing='ij')
    param_grid = np.stack(param_grid, axis=-1)
    s = param_grid.shape[:-1]
    param_grid.shape = (-1,n_params)
    param_grid = tf.constant(param_grid.astype('f4'))

    lnp = batch_apply_tf(
        stellar_type_prior.ln_prob,
        1024,
        param_grid,
        function=True,
        progress=True,
        numpy=True
    )

    lnp.shape = s

    for suffix in ('linear', 'log'):
        fig = plt.figure(figsize=(2*(n_params-1),)*2, layout='constrained')
        gs = GridSpec(n_params-1, n_params-1, figure=fig)

        for i in range(0,n_params-1):
            for j in range(i,n_params-1):
                dims = i, j+1
                ax = fig.add_subplot(gs[j,i])

                # Marginalize over all but the selected dimensions
                sum_dims = [k for k in range(n_params) if k not in dims]
                lnp_marginal = lnp
                for k in sum_dims:
                    lnp_marginal = logsumexp(
                        lnp_marginal,
                        axis=k,
                        keepdims=True
                    )
                lnp_marginal = np.squeeze(lnp_marginal, axis=tuple(sum_dims))
                lnp_marginal -= np.max(lnp_marginal)
                p_marginal = np.exp(lnp_marginal)

                if suffix == 'linear':
                    img = p_marginal
                else:
                    img = lnp_marginal

                im = ax.imshow(
                    img.T,
                    origin='lower',
                    extent=ranges[dims[0]]+ranges[dims[1]],
                    interpolation='nearest',
                    aspect='auto'
                )

                p_ordered = np.sort(p_marginal.flat)
                P_cumulative = np.cumsum(p_ordered)
                P_cumulative /= P_cumulative[-1]
                pct_levels = [0.001, 0.01]
                idx_p = np.searchsorted(P_cumulative, pct_levels) + 1
                p_levels = p_ordered[idx_p]
                cs = ax.contour(
                    param_ranges[dims[0]],
                    param_ranges[dims[1]],
                    p_marginal.T,
                    levels=p_levels,
                    colors='w',
                    alpha=0.4,
                    linewidths=0.75
                )
                p_fmt = {p:f'{l:.1%}' for p,l in zip(cs.levels,pct_levels)}
                ax.clabel(cs, cs.levels, fmt=p_fmt, inline=True, fontsize=7)

                if dims[1] == n_params-1:
                    ax.set_xlabel(labels[dims[0]])
                else:
                    ax.set_xticklabels([])

                if dims[0] == 0:
                    ax.set_ylabel(labels[dims[1]])
                else:
                    ax.set_yticklabels([])

                ax.set_xlim(ranges[dims[0]])
                ax.set_ylim(ranges[dims[1]])

        fn = os.path.join(
            base_path, 'plots',
            f'stellar_prior_marginals_{n_comp:02d}components_{suffix}'
        )
        fig.savefig(fn)
        plt.close(fig)

        
def calculate_stellar_type_tracks(stellar_type_prior):
    # Draw samples from the prior, to determine parameter ranges
    # and point of maximum prior density
    prior_samples = stellar_type_prior.sample(1024*32)
    d = prior_samples.shape[1] # Dimensionality of stellar-type space
    param_lims = [
        plot_utils.choose_lim(prior_samples[:,i], pct=[0.1,99.9])
        for i in range(d)
    ]
    
    prior_values = stellar_type_prior.ln_prob(prior_samples)
    idx_maxprior = np.argmax(prior_values)
    param_maxprior = prior_samples[idx_maxprior]
    
    lnp_low = np.percentile(prior_values, 1.)
    
    # Function to maximize the prior, holding one variable fixed
    def conditional_optimize_type(type_init, hold_dim, n_steps=128, reg=0.):
        p0 = tf.Variable(np.reshape(type_init,(1,-1)), dtype=tf.float32)

        param_list = [tf.Variable(p) for p in tf.unstack(p0, axis=1)]
        watch_params = [p for i,p in enumerate(param_list) if i!=hold_dim]

        opt = tf.keras.optimizers.experimental.SGD(
            learning_rate=3e-3,
            momentum=0.5
        )

        for i in range(n_steps):
            with tf.GradientTape(watch_accessed_variables=False) as g:
                g.watch(watch_params)
                p = tf.stack(param_list, axis=1)
                loss = -stellar_type_prior.ln_prob(p)
                loss = loss + reg*tf.reduce_sum((p-p0)**2, axis=1)
                loss = tf.reduce_sum(loss)
            grads = g.gradient(loss, watch_params)
            opt.apply_gradients(zip(grads, watch_params))

        p1 = tf.stack(param_list, axis=1)
        return p1
    
    # Extend a curve from starting point outwards, changing one dimension
    # independently, and setting the other dimensions to follow the ridge
    # of highest prior density
    def extend_type_curve(indep_dim, dp):
        p = param_maxprior.copy()
        p_list = [p.copy()]
        
        p_indep_range = np.arange(
            param_maxprior[indep_dim],
            param_lims[indep_dim][0 if dp<0 else 1],
            dp
        )

        for p_i in p_indep_range:
            p[indep_dim] += dp
            p = conditional_optimize_type(p, indep_dim).numpy()[0]
            p_list.append(p.copy())
            
            lnp = stellar_type_prior.ln_prob(np.reshape(p,(1,-1)))[0]
            if lnp < lnp_low:
                break

        p_list = np.stack(p_list, axis=0)
        return p_list
    
    # Extend a curve out in both directions, and then stitch them together
    def construct_type_curve(indep_dim):
        p_high = extend_type_curve(indep_dim, 0.2)
        p_low = extend_type_curve(indep_dim, -0.2)
        p_curve = np.concatenate([p_low[::-1][:-1], p_high], axis=0)
        return p_curve
    
    def extend_straight(indep_dim, dp):
        p_indep_range = np.arange(
            param_maxprior[indep_dim],
            param_lims[indep_dim][0 if dp<0 else 1],
            dp
        )
        p = np.repeat(
            np.reshape(param_maxprior,(1,-1)),
            len(p_indep_range),
            axis=0
        )
        p[:,indep_dim] = p_indep_range
        lnp = stellar_type_prior.ln_prob(p).numpy()
        i1 = np.where(lnp < lnp_low)[0]
        if len(i1):
            p = p[:i1[0]]
        return p
    
    # Construct a simple curve, in which all but one dimension are held
    # constant
    def construct_straight_curve(indep_dim):
        p_high = extend_straight(indep_dim, 0.2)
        p_low = extend_straight(indep_dim, -0.2)
        p_curve = np.concatenate([p_low[::-1][:-1], p_high], axis=0)
        return p_curve
    
    def smoothed_curve(p, indep_dim, s=0.1):
        curve = []
        for i in range(d):
            if i == indep_dim:
                curve.append(p[:,i])
            else:
                spl = UnivariateSpline(p[:,indep_dim], p[:,i], s=s)
                curve.append(spl(p[:,indep_dim]))
        curve = np.stack(curve, axis=1)
        return curve
    
    curves = [
        {'curve':construct_type_curve(i), 'indep_dim':i, 'title':f'curve_{i}'}
        for i in range(d)
    ]
    curves += [
        {'curve':construct_straight_curve(i), 'indep_dim':i, 'title':f'ray_{i}'}
        for i in range(d)
    ]
    
    for c in curves:
        c['curve_smooth'] = smoothed_curve(c['curve'], c['indep_dim'])
    
    return curves


def save_stellar_type_tracks(tracks, fname):
    with h5py.File(fname, 'w') as f:
        for i,t in enumerate(tracks):
            gp = f'track_{i}'
            for k in ('curve', 'curve_smooth'):
                f[f'{gp}/{k}'] = t[k]
            for k in ('indep_dim', 'title'):
                f[gp].attrs[k] = t[k]


def load_stellar_type_tracks(fname):
    tracks = []
    with h5py.File(fname, 'r') as f:
        n_groups = len(f.keys())
        for i in range(n_groups):
            gp = f'track_{i}'
            t = {}
            for k in ('curve', 'curve_smooth'):
                t[k] = f[f'{gp}/{k}'][:]
            for k in ('indep_dim', 'title'):
                t[k] = f[gp].attrs[k]
            tracks.append(t)
    return tracks


def plot_stellar_model(flux_model, track, show_lines=('hydrogen','metals')):
    sample_wavelengths = flux_model.get_sample_wavelengths()

    def Ryd_wl(n0, n1):
        return (1 / (const.Ryd * (1/n0**2 - 1/n1**2))).to('nm').value

    lines = {
        'hydrogen': [
            (r'$\mathrm{Balmer\ series}$', [Ryd_wl(2,n) for n in (3,4,5,6)], 'g', ':'),
            (r'$\mathrm{Paschen\ series}$', [Ryd_wl(3,n) for n in (8,9,10)], 'b', '-.')
        ],
        'metals': [
            (r'$\mathrm{Mg}$', [518.362], 'orange', '-'),
            (r'$\mathrm{Ca}$', [422.6727, 430.774, 854.2], 'violet', '--'),
            (r'$\mathrm{Fe}$', [431.,438.,527.], 'purple', 'solid')
        ]
    }
    
    p = track['curve_smooth']
    c = p[:,track['indep_dim']]
    flux = np.exp(flux_model.predict_intrinsic_ln_flux(p))

    fig = plt.figure(figsize=(6,4), layout='constrained')
    ax = fig.add_subplot(1,1,1)

    norm = Normalize(np.min(c), np.max(c))
    cmap = plt.get_cmap('coolwarm')
    c = cmap(norm(c))

    for fl,cc in zip(flux,c):
        ax.loglog(sample_wavelengths, fl, c=cc)

    cb = fig.colorbar(
        ScalarMappable(norm=norm, cmap=cmap),
        ax=ax,
        label=fr'$\mathrm{{parameter\ {track["indep_dim"]}}}$'
    )

    ax.set_xlabel(r'$\lambda\ \left(\mathrm{nm}\right)$')

    ax.set_ylabel(
        r'$f_{\lambda}\ '
        r'\left(10^{-18}\,\mathrm{W\,m^{-2}\,nm^{-1}}\right)$'
    )
    
    ax.grid(True, which='major', alpha=0.2)
    ax.grid(True, which='minor', alpha=0.05)

    show_lines = ('hydrogen', 'metals')

    for key in show_lines:
        for line_label,line_wl,c,ls in lines[key]:
            for i,wl in enumerate(line_wl):
                ax.axvline(
                    wl,
                    color=c, ls=ls, lw=1., alpha=0.4,
                    label=line_label if i==0 else None
                )

    legend = ax.legend(fontsize=5,loc=4)
    frame = legend.get_frame() 
    frame.set_alpha(1) 
    frame.set_facecolor('white')
    
    return fig, ax


def plot_extinction_curve(flux_model, show_variation=True):
    sample_wavelengths = flux_model.get_sample_wavelengths()
    if show_variation:
        xi = np.linspace(-0.5, 0.5, 11, dtype='f4')
    else:
        xi = np.array([0.], dtype='f4')
    R = np.exp(flux_model.predict_ln_ext_curve(xi).numpy())

    lam_BV = np.array([431.8, 533.5])

    idx_BV = np.searchsorted(sample_wavelengths, lam_BV)
    lam1 = sample_wavelengths[idx_BV]
    lam0 = sample_wavelengths[idx_BV-1]
    a1 = (lam_BV - lam0) / (lam1 - lam0)

    R_BV = (1-a1)*R[:,idx_BV-1] + a1*R[:,idx_BV]
    R_V = R_BV[:,1] / (R_BV[:,0] - R_BV[:,1])

    fig = plt.figure(figsize=(6,4), layout='constrained')
    ax = fig.add_subplot(1,1,1)

    norm = Normalize(np.min(R_V), np.max(R_V))
    cmap = plt.get_cmap('coolwarm_r')
    c = cmap(norm(R_V))

    for xi_i,R_i,RV_i,cc in zip(xi,R,R_V,c):
        ax.semilogx(sample_wavelengths, R_i, c=cc)

    cb = fig.colorbar(
        ScalarMappable(norm=norm, cmap=cmap),
        ax=ax,
        label=r'$R_V$'
    )

    ax.yaxis.set_minor_locator(ticker.AutoMinorLocator())
    ax.grid(True, which='major', alpha=0.2)
    ax.grid(True, which='minor', alpha=0.05)

    ax.set_xlabel(r'$\lambda\ \left(\mathrm{nm}\right)$')
    ax.set_ylabel(r'$R_{\lambda}\ \left(\mathrm{mag}\right)$')
    
    return fig, ax


def grid_search_stellar_params(flux_model, data,
                               gmm_prior=None, rng=None,
                               batch_size=128):
    # Set up stellar type grid
    if gmm_prior is not None:
        type_grid = gmm_prior.sample(128, rng=rng)
    else:
        teff_range = np.arange(3., 9.01, 2.0, dtype='f4')
        feh_range = np.arange(-1.5, 0.501, 1.0, dtype='f4')
        logg_range = np.arange(-1.0, 5.01, 0.5, dtype='f4')
        xi_range = np.arange(-0.5, 0.5, 0.5, dtype='f4')
        teff_grid,feh_grid,logg_grid, xi_grid = np.meshgrid(
            teff_range, feh_range, logg_range, xi_range
        )
        teff_grid.shape = (-1,)
        feh_grid.shape = (-1,)
        logg_grid.shape = (-1,)
        xi_grid.shape = (-1,)
        type_grid = np.stack([teff_grid,feh_grid,logg_grid], axis=1)

    # Cartesian product with extinction grid
    ext_range = 10**np.arange(-2.0, 1.01, 0.1, dtype='f4')
    idx_ext, idx_type = np.indices((ext_range.size, type_grid.shape[0]))
    ext_grid = ext_range[idx_ext]
    type_grid = type_grid[idx_type]
    xi_grid = xi_grid[idx_type]

    type_grid.shape = (-1,3)
    ext_grid.shape = (-1,)
    xi_grid.shape = (-1,)
    plx_grid = np.ones_like(ext_grid)
    
    if gmm_prior is not None:
        xi_grid = np.zeros(plx_grid.shape, dtype='f4')
    
    # Calculate model flux over parameter grid, assuming plx = 1 mas
    flux_grid = flux_model.predict_obs_flux(type_grid, xi_grid, ext_grid,plx_grid)
    flux_grid_exp = tf.expand_dims(flux_grid, 1) # Shape = (param, 1, wavelength)

    n_stars = len(data['plx'])

    # Empty Tensors to hold batches of observed data
    n_wl = data['flux'].shape[1]
    flux_obs_b = tf.Variable(tf.zeros((batch_size,n_wl)))
    flux_sqrticov_b = tf.Variable(tf.zeros((batch_size,n_wl,n_wl)))
    plx_obs_b = tf.Variable(tf.zeros((batch_size,)))
    plx_sigma_b = tf.Variable(tf.zeros((batch_size,)))

    @tf.function
    def determine_best_param_idx():
        print('Tracing determine_best_param_idx() ...')
        
        # Insert dummy stellar parameter axis into observations
        # Shape = (1, star, wavelength)
        flux_obs_b_exp = tf.expand_dims(flux_obs_b, 0)
        # Shape = (1, star, wavelength, wavelength)
        flux_sqrticov_b_exp = tf.expand_dims(flux_sqrticov_b, 0)
        # Shape = (1, star)
        plx_obs_b_exp = tf.expand_dims(plx_obs_b, 0)
        # Shape = (1, star)
        plx_sigma_b_exp = tf.expand_dims(plx_sigma_b, 0)

        # Easy to guess decent parallax, by looking at flux ratio.
        # Only use middle third of spectrum, as the edges are noisier.
        # Would like to use median (which is available through
        # tensorflow_probability), but it is significantly slower than
        # mean.
        _,flux_obs_b_core,_ = tf.split(flux_obs_b_exp, 3, axis=2)
        _,flux_grid_core,_ = tf.split(flux_grid_exp, 3, axis=2)
        # ReLU ensures non-negativity inside sqrt:
        plx_b = tf.math.sqrt(tf.reduce_mean(
            tf.nn.relu(flux_obs_b_core / flux_grid_core),
            axis=2,
            keepdims=True
        )) # Shape = (param, star, 1)

        # Calculate chi^2
        # Shape = (param, star, wavelength)
        dflux = flux_grid_exp * plx_b**2 - flux_obs_b_exp
        # Shape = (param, star, wavelength)
        sqrticov_dflux = tf.linalg.matvec(flux_sqrticov_b_exp, dflux)
        # Shape = (param, star)
        chi2 = tf.reduce_sum(sqrticov_dflux*sqrticov_dflux, axis=2)

        #tf.print('NaN chi2:', tf.math.count_nonzero(tf.math.is_nan(chi2)))
        #tf.print('neg flux_obs_core:', tf.math.count_nonzero(tf.math.is_nan(flux_obs_b_core/flux_grid_core)))
        #tf.print('NaN flux ratio:', tf.math.count_nonzero(tf.math.is_nan(flux_obs_b_core/flux_grid_core)))
        #tf.print('NaN plx:', tf.math.count_nonzero(tf.math.is_nan(plx_b)))
        #tf.print('NaN flux_obs:', tf.math.count_nonzero(tf.math.is_nan(flux_obs_b_exp)))
        #tf.print('NaN flux_grid:', tf.math.count_nonzero(tf.math.is_nan(flux_grid_exp)))
        #tf.print('NaN dflux:', tf.math.count_nonzero(tf.math.is_nan(dflux)))
        #tf.print('NaN flux_sqrticov:', tf.math.count_nonzero(tf.math.is_nan(flux_sqrticov_b_exp)))
        #tf.print('NaN sqrticov_dflux:', tf.math.count_nonzero(tf.math.is_nan(sqrticov_dflux)))

        # Add in prior term for parallax
        prior = gaussian_prior(
            tf.squeeze(plx_b, axis=2),
            plx_obs_b_exp,
            plx_sigma_b_exp
        )
        #tf.print('NaN prior:', tf.math.count_nonzero(tf.math.is_nan(prior)))
        chi2 = chi2 + prior

        # Determine best chi^2 (+prior) per star
        pidx_best_b = tf.math.argmin(chi2, axis=0) # Shape = (star,)
        chi2_best_b = tf.math.reduce_min(chi2, axis=0) # Shape = (star,)

        return pidx_best_b, chi2_best_b, plx_b

    param_idx_best = []
    chi2_best = []
    plx_best = []

    pbar = tqdm(range(0, n_stars, batch_size))
    for i0 in pbar:
        # Load in data for this batch
        i1 = min(i0+batch_size, n_stars) # Actual final idx of batch
        idx = slice(i0, i1)
        idx0 = slice(0, i1-i0) # Goes from 0 to actual batch size

        assign_variable_padded(flux_obs_b, data['flux'][idx])
        assign_variable_padded(flux_sqrticov_b, data['flux_sqrticov'][idx])
        assign_variable_padded(plx_obs_b, data['plx'][idx])
        assign_variable_padded(plx_sigma_b, data['plx_err'][idx], fill=1)

        # Locate best fit
        pidx_best, chi2, plx = determine_best_param_idx()

        pidx_best = pidx_best.numpy()
        chi2 = chi2.numpy()

        # Extract best parallax (array w/ 1 plx per param value was returned)
        plx = plx.numpy()
        plx = plx[pidx_best, np.arange(plx.shape[1]), 0]

        param_idx_best.append(pidx_best[idx0])
        chi2_best.append(chi2[idx0])
        plx_best.append(plx[idx0])

        chi2_pct = np.percentile(chi2[idx0],[5.,50.,95., 99.])
        chi2_str = '('+','.join([f'{c:.1f}' for c in chi2_pct])+')'
        pbar.set_postfix({
            'chi2_{5,50,95,99}': chi2_str
        })

        idx_bad = np.where(~np.isfinite(chi2[idx0]))[0]
        if len(idx_bad):
            print('plx_opt:', plx[idx_bad])
            print('plx_obs:', data['plx'][idx][idx_bad])
            print('plx_err:', data['plx_err'][idx][idx_bad])
            print('mean flux:', np.mean(data['flux'][idx][idx_bad], axis=1))
            n_flux_bad = np.count_nonzero(
                ~np.isfinite(data['flux'][idx][idx_bad]),
                axis=1
            )
            print('NaN flux:', n_flux_bad)
            n_sqrticov_bad = np.sum(
                np.count_nonzero(
                    ~np.isfinite(data['flux_sqrticov'][idx][idx_bad]),
                    axis=1
                ),
                axis=1
            )
            print('NaN flux_sqrticov:', n_sqrticov_bad)

    param_idx_best = np.hstack(param_idx_best)
    chi2_best = np.hstack(chi2_best)
    plx_best = np.hstack(plx_best)

    type_best = type_grid[param_idx_best]
    ext_best = ext_grid[param_idx_best]
    xi_best = xi_grid[param_idx_best]
    
    data['stellar_type_est'] = type_best
    data['xi_est'] = xi_best
    data['stellar_ext_est'] = ext_best
    data['plx_est'] = plx_best #data['plx'].copy()
    

def ln_prior_clipped(use_prior, st_type_b, ln_prior_clip):
    ln_prior_by_gmm = use_prior.ln_prob(st_type_b)
    prior_type = (ln_prior_by_gmm + ln_prior_clip 
                - tf.math.log(tf.math.exp(ln_prior_clip)
                             +tf.math.exp(ln_prior_by_gmm)
                             )
                 )
    return prior_type

<<<<<<< HEAD

=======
    
>>>>>>> 425cc4cc
def optimize_stellar_params(flux_model, data,
                            n_steps=64*1024,
                            lr_init=0.01,
                            reduce_lr_every=16*1024,
                            batch_size=4096,
                            optimizer='adam',
                            use_prior=None,
                            ln_prior_clip=-12.,
                            optimize_subset=None):
    if 'stellar_type' in data:
        n_type = data['stellar_type'].shape[1]
    else:
        n_type = 3
    n_wl = data['flux'].shape[1]

    # Initial values of ln(extinction) and ln(parallax)
    ln_stellar_ext_all = np.log(np.clip(data['stellar_ext_est'], 1e-9, np.inf))
    ln_stellar_plx_all = np.log(np.clip(data['plx_est'], 1e-9, np.inf))
    xi_all = data['xi_est'].copy()

    # Empty Tensors to hold batches of stellar parameters
    st_type_b = tf.Variable(tf.zeros((batch_size,n_type)))
    ln_ext_b = tf.Variable(tf.zeros((batch_size,)))
    ln_plx_b = tf.Variable(tf.zeros((batch_size,)))
    xi_b = tf.Variable(tf.zeros((batch_size,)))

    # Empty Tensors to hold batches of observed data
    flux_obs_b = tf.Variable(tf.zeros((batch_size,n_wl)))
    flux_sqrticov_b = tf.Variable(tf.zeros((batch_size,n_wl,n_wl)))
    plx_obs_b = tf.Variable(tf.zeros((batch_size,)))
    plx_sigma_b = tf.Variable(tf.zeros((batch_size,)))
    ext_obs_b = tf.Variable(tf.zeros((batch_size,)))
    ext_sigma_b = tf.Variable(tf.zeros((batch_size,)))
    if use_prior == 'observation':
        st_type_obs_b = tf.Variable(tf.zeros((batch_size,n_type)))
        st_type_sigma_b = tf.Variable(tf.zeros((batch_size,n_type)))

    # Optimizers
    if optimizer == 'adam':
        opt = tf.keras.optimizers.Adam(learning_rate=lr_init)
    else:
        opt = tf.keras.optimizers.SGD(learning_rate=lr_init, momentum=0.)

    def stellar_loss(use_pr='observation'):
        # Convert quantities from log to linear scale
        ext_b = tf.math.exp(ln_ext_b)
        plx_b = tf.math.exp(ln_plx_b)
        # Calculate chi^2 of each star
        chi2 = flux_model.calc_chi2(
            st_type_b, xi_b, ext_b, plx_b,
            flux_obs_b, flux_sqrticov_b
        )
        # We always have a parallax observation
        prior_plx = (
            gaussian_prior(plx_b, plx_obs_b, plx_sigma_b)
          - 2*ln_plx_b # Jacobian of transformation from plx to ln(plx)
        )
        # Can always set a Gaussian prior on extinction (even if sigma -> inf)
        prior_ext = (
            gaussian_prior(ext_b, ext_obs_b, ext_sigma_b)
          - 2*ln_ext_b # Jacobian of transformation from E to ln(E)
        )
        prior_xi = gaussian_prior(xi_b, 0, 1)
        prior = prior_plx + prior_ext + prior_xi
        # Stellar type prior: multiple options
        prior_type = 0.
        if use_pr == 'observation':
            print('Using prior: observation')
            prior_type = tf.math.reduce_sum(
                gaussian_prior(st_type_b, st_type_obs_b, st_type_sigma_b),
                axis=1
            )
        elif isinstance(use_pr, GaussianMixtureModel):
            print('Using prior: GMM')
<<<<<<< HEAD
            ln_prior_by_gmm = use_prior.ln_prob(st_type_b)
            prior_type = -2. * (
                ln_prior_by_gmm 
              + ln_prior_clip 
              - tf.math.log(
                    tf.math.exp(ln_prior_clip)
                  + tf.math.exp(ln_prior_by_gmm)
                )
            )
=======
            prior_type = -2.*ln_prob_clipped(use_prior,
                                             st_type_b,
                                             ln_prior_clip)

>>>>>>> 425cc4cc
        elif use_pr is None:
            print('Using prior: None (chi^2 only)')
            prior_type = 0.
        else:
            raise ValueError(
                f'Invalid <use_prior> value ("{use_prior}")'
                ' - can be None, "observation" or a GaussianMixtureModel.'
            )
        #tf.print(prior_type)
        prior = prior + prior_type
        # Combine chi^2 and prior
        loss = chi2 + prior
        return loss

    @tf.function
    def step(use_pr='observation'):
        print('Tracing step() ...')
        variables = [st_type_b, xi_b, ln_plx_b, ln_ext_b]
        with tf.GradientTape(watch_accessed_variables=False) as g:
            g.watch(variables)
            loss = stellar_loss(use_pr=use_pr)
        grads = g.gradient(loss, variables)
        
        norm = tf.zeros_like(loss)
        for g in grads:
            if len(g.shape) == 2:
                norm += tf.reduce_sum(g**2, axis=1)
            else:
                norm += g**2
        norm = tf.math.sqrt(norm)
        #tf.print('norm:')
        #tf.print(norm)
        inorm = tf.clip_by_value(100/norm, 0, 1)
        processed_grads = []
        for g in grads:
            if len(g.shape) == 2:
                processed_grads.append(g*tf.expand_dims(inorm, 1))
            else:
                processed_grads.append(g*inorm)

        opt.apply_gradients(zip(processed_grads, variables))
              
        #processed_grads = [tf.clip_by_norm(g, 100.) for g in grads]
        #opt.apply_gradients(zip(grads, variables))
        return loss

    if optimize_subset is None:
        n_stars = len(data['plx'])
    else:
        n_stars = optimize_subset.size

    for i0 in tqdm(range(0, n_stars, batch_size)):
        # Load in data for this batch
        if optimize_subset is None:
            i1 = min(i0+batch_size, n_stars) # Actual final idx of batch
            idx = slice(i0, i1)
            batch_size_actual = i1 - i0
        else:
            idx = optimize_subset[i0:i0+batch_size]
            batch_size_actual = idx.size
        idx0 = slice(0, batch_size_actual) # Goes from 0 to actual batch size

        # Initial stellar parameter values
        assign_variable_padded(st_type_b, data['stellar_type_est'][idx])
        assign_variable_padded(ln_ext_b, ln_stellar_ext_all[idx])
        assign_variable_padded(ln_plx_b, ln_stellar_plx_all[idx])
        assign_variable_padded(xi_b, xi_all[idx])

        # Observed data
        assign_variable_padded(flux_obs_b, data['flux'][idx])
        assign_variable_padded(flux_sqrticov_b, data['flux_sqrticov'][idx])
        assign_variable_padded(plx_obs_b, data['plx'][idx])
        assign_variable_padded(plx_sigma_b, data['plx_err'][idx], fill=1)
        assign_variable_padded(ext_obs_b, data['stellar_ext'][idx])
        assign_variable_padded(
            ext_sigma_b,
            data['stellar_ext_err'][idx],
            fill=1
        )
        if use_prior == 'observation':
            assign_variable_padded(st_type_obs_b, data['stellar_type'][idx])
            assign_variable_padded(
                st_type_sigma_b,
                data['stellar_type_err'][idx],
                fill=1
            )

        lr = lr_init
        opt.learning_rate.assign(lr)

        # Clear memory of optimizer, which is defined globally
        for optvar in opt.variables():
            optvar.assign(tf.zeros_like(optvar))

        pbar = tqdm(range(n_steps))
        for j in pbar:
            loss = step(use_pr=use_prior)

            # Decrease learning rate every set # of steps
            if j % reduce_lr_every == reduce_lr_every-1:
                lr = lr * 0.5 # Careful not to change lr_init!
                opt.learning_rate.assign(lr)

            # Show the loss and learning rate in the progress bar
            loss_pct = np.percentile(loss[idx0], [5., 50., 95., 99.])
            loss_str = '('+','.join([f'{c:.1f}' for c in loss_pct])+')'
            pbar.set_postfix({
                'loss_{5,50,95,99}': loss_str,
                'lr': lr
            })

        idx_bad = ~np.isfinite(loss[idx0])
        if np.any(idx_bad):
            idx_bad = np.where(idx_bad)[0]
            print('Non-finite loss!')
            print('Initial guesses:')
            type_guess = data['stellar_type_est'][idx][idx_bad]
            ext_guess = data['stellar_ext_est'][idx][idx_bad]
            plx_guess = data['plx_est'][idx][idx_bad]
            print('  * stellar type:', type_guess)
            print('  * extinction:', ext_guess)
            print('  * parallax:', plx_guess)
            type_bounds = np.min(type_guess,axis=0), np.max(type_guess,axis=0)
            ext_bounds = np.min(ext_guess), np.max(ext_guess)
            plx_bounds = np.min(plx_guess), np.max(plx_guess)
            print('  - stellar type bounds:', type_bounds)
            print('  - extinction bounds:', ext_bounds)
            print('  - parallax bounds:', plx_bounds)
            print('Optimized values:')
            type_opt = st_type_b.numpy()[idx_bad]
            ext_opt = ln_ext_b.numpy()[idx_bad]
            plx_opt = ln_plx_b.numpy()[idx_bad]
            print('  * stellar type:', type_opt)
            print('  * extinction:', ext_opt)
            print('  * parallax:', plx_opt)
            type_bounds = np.min(type_opt,axis=0), np.max(type_opt,axis=0)
            ext_bounds = np.min(ext_opt), np.max(ext_opt)
            plx_bounds = np.min(plx_opt), np.max(plx_opt)
            print('  - stellar type bounds:', type_bounds)
            print('  - extinction bounds:', ext_bounds)
            print('  - parallax bounds:', plx_bounds)
            print('Data:')
            ext_bounds = np.min(ext_obs_b.numpy()), np.max(ext_obs_b.numpy())
            plx_bounds = np.min(plx_obs_b.numpy()), np.max(plx_obs_b.numpy())
            flux_nonfinite = np.count_nonzero(~np.isfinite(flux_obs_b.numpy()))
            cov_nonfinite = np.count_nonzero(~np.isfinite(flux_sqrticov_b.numpy()))
            print(' - parallax bounds:', plx_bounds)
            print(' - extinction bounds:', ext_bounds)
            print(' - flux non-finite:', flux_nonfinite)
            print(' - flux_sqrticov non-finite:', cov_nonfinite)

        data['stellar_type_est'][idx] = st_type_b.numpy()[idx0]
        data['stellar_ext_est'][idx] = np.exp(ln_ext_b.numpy()[idx0])
        data['plx_est'][idx] = np.exp(ln_plx_b.numpy()[idx0])
        data['xi_est'][idx] = xi_b.numpy()[idx0]
        

def assign_variable_padded(var, value, fill=0):
    """
    Assigns values to a tf.Variable from a numpy.ndarray.
    If the numpy array is smaller along the batch axis (axis=0),
    it will be zero-padded at the end to the same shape as the
    Variable.
    """
    var_size = var.shape[0]
    value_size = value.shape[0]
    if var_size == value_size:
        var.assign(value)
    elif value_size < var_size:
        value_padded = np.full(
            var.shape, fill,
            dtype=var.dtype.as_numpy_dtype()
        )
        value_padded[:value_size] = value
        var.assign(value_padded)
    else:
        raise ValueError(
            'value.shape[0] > var.shape[0]: '
            f'({value.shape[0]} > {var.shape[0]})'
        )


def calc_stellar_fisher_hessian(stellar_model, data, gmm=None,
                                batch_size=1024, ignore_wl=None):
    n_sources,st_type_dim = data['stellar_type_est'].shape
    n_wl = len(stellar_model.get_sample_wavelengths())

    type_b = tf.Variable(
        tf.zeros([batch_size,st_type_dim], dtype=tf.float32),
        name='type_est_batch'
    )
    xi_b = tf.Variable(
        tf.zeros([batch_size], dtype=tf.float32),
        name='xi_est_batch'
    )
    ext_b = tf.Variable(
        tf.zeros([batch_size], dtype=tf.float32),
        name='ext_est_batch'
    )
    plx_b = tf.Variable(
        tf.zeros([batch_size], dtype=tf.float32),
        name='plx_est_batch'
    )
    flux_obs_b = tf.Variable(
        tf.zeros([batch_size,n_wl], dtype=tf.float32),
        name='flux_batch'
    )
    flux_sqrticov_b = tf.Variable(
        tf.zeros([batch_size,n_wl,n_wl], dtype=tf.float32),
        name='flux_sqrticov_batch'
    )

    wl_mask = np.ones(n_wl, dtype='f4')
    if ignore_wl is not None:
        wl_mask[ignore_wl] = 0.
    wl_mask.shape = (1,-1,1)
    wl_mask = tf.constant(wl_mask, name='wavelength_mask')

    @tf.function
    def fisher_batch():
        print('Tracing fisher_batch ...')

        theta = tf.concat([
            type_b,
            tf.expand_dims(xi_b, axis=1),
            tf.expand_dims(ext_b, axis=1),
            tf.expand_dims(plx_b, axis=1)
        ], axis=1)

        with tf.GradientTape(watch_accessed_variables=False) as g:
            g.watch(theta)

            t,xi,ext,plx = tf.split(theta, [3,1,1,1], axis=1)

            xi = tf.squeeze(xi, axis=1)
            ext = tf.squeeze(ext, axis=1)
            plx = tf.squeeze(plx, axis=1)

            # Calculate flux of each star
            flux_pred = stellar_model.predict_obs_flux(t, xi, ext, plx)

        dflux_dtheta = g.batch_jacobian(flux_pred, theta)

        dflux_dtheta = dflux_dtheta * wl_mask

        # Left-multiply by sqrt(flux_icov)
        A = tf.linalg.matmul(flux_sqrticov_b, dflux_dtheta)
        #print('A.shape:', tf.shape(A))

        fisher_I = tf.linalg.matmul(A, A, transpose_a=True)
        #print('fisher_I.shape:', tf.shape(fisher_I))

        return fisher_I

    @tf.function
    def hessian_batch():
        print('Tracing hessian_batch ...')
        theta = tf.concat([
            type_b,
            tf.expand_dims(xi_b, axis=1),
            tf.expand_dims(ext_b, axis=1),
            tf.expand_dims(plx_b, axis=1)
        ], axis=1)

        with tf.GradientTape(watch_accessed_variables=False,
                             persistent=True) as g2:
            g2.watch(theta)
            with tf.GradientTape(watch_accessed_variables=False,
                                 persistent=True) as g1:
                g1.watch(theta)

                t,xi,ext,plx = tf.split(theta, [3,1,1,1], axis=1)
                xi = tf.squeeze(xi, axis=1)
                ext = tf.squeeze(ext, axis=1)
                plx = tf.squeeze(plx, axis=1)

                # Calculate chi^2 of each star
                chi2 = stellar_model.calc_chi2(
                    t, xi, ext, plx,
                    flux_obs_b, flux_sqrticov_b
                )

                # Calculate GMM prior for each star
                if gmm is not None:
                    ln_prior_gmm = gmm.ln_prob(t)

            # Calculate d(chi^2)/d(variables). Separate gradient per star.
            grads = g1.gradient(chi2, theta)
            if gmm is not None:
                grads_gmm = g1.gradient(ln_prior_gmm, theta)

        hess = 0.5 * g2.batch_jacobian(grads, theta)
        if gmm is not None:
            hess_gmm = -1. * g2.batch_jacobian(grads_gmm, theta)
        else:
            hess_gmm = None

        return grads, hess, hess_gmm, chi2

    fisher_out = []
    hessian_out = []
    hessian_gmm_out = []
    chi2_out = []
    ivar_priors = []

    for i0 in tqdm(range(0,n_sources,batch_size)):
        # Load in data for this batch
        i1 = min(i0+batch_size, n_sources)
        idx = slice(i0, i1)
        idx_zeroed = slice(0, i1-i0)

        assign_variable_padded(type_b, data['stellar_type_est'][idx])
        assign_variable_padded(xi_b, data['xi_est'][idx])
        assign_variable_padded(ext_b, data['stellar_ext_est'][idx])
        assign_variable_padded(plx_b, data['plx_est'][idx])
        assign_variable_padded(flux_obs_b, data['flux'][idx])
        assign_variable_padded(flux_sqrticov_b, data['flux_sqrticov'][idx])

        if 'stellar_type_err' in data:
            st_type_err = data['stellar_type_err'][idx]
        else:
            st_type_err = np.full((i1-i0,st_type_dim), np.inf, dtype='f4')

        prior_std = np.concatenate([
            st_type_err,
            np.ones((data['xi_est'][idx].shape[0], 1)),# prior of xi: standard normal distribution
            np.reshape(data['stellar_ext_err'][idx], (-1,1)),
            np.reshape(data['plx_err'][idx], (-1,1))
        ], axis=1)
        ivar_priors.append(1/prior_std**2)

        #if ignore_bands is not None:
        #    for b in ignore_bands:
        #        flux_sqrticov[:,ignore_bands,ignore_bands] = 0.

        # Calculate Fisher matrix
        ret = fisher_batch().numpy()
        fisher_out.append(ret[idx_zeroed])

        # Calculate Hessian matrix
        ret_grads, ret_hess, ret_hess_gmm, ret_chi2 = hessian_batch()
        hessian_out.append(ret_hess.numpy()[idx_zeroed])
        if gmm is not None:
            hessian_gmm_out.append(ret_hess_gmm.numpy()[idx_zeroed])
        chi2_out.append(ret_chi2.numpy()[idx_zeroed])

    fisher_out = np.concatenate(fisher_out, axis=0)
    hessian_out = np.concatenate(hessian_out, axis=0)
    if gmm is not None:
        hessian_gmm_out = np.concatenate(hessian_gmm_out, axis=0)
    chi2_out = np.concatenate(chi2_out)
    ivar_priors = np.concatenate(ivar_priors, axis=0)

    data['fisher'] = fisher_out
    data['hessian'] = hessian_out
    if gmm is not None:
        data['hessian_gmm'] = hessian_gmm_out
    data['ivar_priors'] = ivar_priors
    data['chi2_opt'] = chi2_out

def load_data(fname, type_err_floor=(0.02,0.02,0.02),
              validation_frac=0.2, seed=1, n_max=None):
    d_train, d_val = {}, {}
    shuffle_idx, n_val = None, None

    with h5py.File(fname, 'r') as f:
        for key in f:
            d = f[key][:n_max]

            # Shuffle and split into training/validation sets
            if shuffle_idx is None:
                rng = np.random.default_rng(seed=seed)
                shuffle_idx = np.arange(d.shape[0], dtype='i8')
                rng.shuffle(shuffle_idx)
                n_val = int(np.ceil(d.shape[0] * validation_frac))
                d_train['shuffle_idx'] = shuffle_idx[:-n_val]
                d_val['shuffle_idx'] = shuffle_idx[-n_val:]
            d = d[shuffle_idx]
            d_train[key] = d[:-n_val]
            d_val[key] = d[-n_val:]

        sample_wavelengths = f['flux'].attrs['sample_wavelengths'][:]

    for d in (d_train, d_val):
        # Reduce unWISE uncertainties. TODO: Remove this treatment.
        #WISE_flux = d['flux'][:,-2:]
        #WISE_flux_var = (d['flux_err'][:,-2:]**2)
        #WISE_flux_var -= (0.01*WISE_flux)**2
        #WISE_flux_err = np.sqrt(WISE_flux_var)
        #d['flux_err'][:,-2:] = WISE_flux_err
        #d['flux_sqrticov'][:,-2,-2] = 1/WISE_flux_err[:,0]
        #d['flux_sqrticov'][:,-1,-1] = 1/WISE_flux_err[:,1]

        # Remove sources with NaN fluxes or extinctions
        idx_goodflux = np.all(np.isfinite(d['flux']), axis=1)
        if not np.all(idx_goodflux):
            n_bad = np.count_nonzero(~idx_goodflux)
            print(f'{n_bad} sources with NaN fluxes.')

        idx_goodext = np.isfinite(d['stellar_ext'])
        if not np.all(idx_goodext):
            n_bad = np.count_nonzero(~idx_goodext)
            print(f'{n_bad} sources with NaN extinctions.')

        idx = idx_goodext & idx_goodflux
        if not np.all(idx):
            n_bad = np.count_nonzero(~idx)
            print(f'  -> Removing {n_bad} sources.')
            for key in d:
                d[key] = d[key][idx]

        # Replace negative uncertainties with default value
        # TODO: Re-evaluate this treatment
        for p,(l,err) in enumerate([('teff',0.5),('logg',0.5),('feh',0.3)]):
            idx = (d['stellar_type_err'][:,p] < 0.)
            n_bad = np.count_nonzero(idx)
            print(f'{n_bad} sources with negative uncertainties in {l}.')
            d['stellar_type_err'][idx,p] = err

        # Add in error floor to stellar types
        for k,err_floor in enumerate(type_err_floor):
            d['stellar_type_err'][:,k] = np.sqrt(
                d['stellar_type_err'][:,k]**2 + err_floor**2
            )

        # Fix some metadata fields
        idx = np.isfinite(d['norm_dg'])
        d['norm_dg'][~idx] = np.nanmin(d['norm_dg'])

        # Ignore WISE observations when very close neighbor detected
        idx = (d['norm_dg'] > -10.)
        n_bad = np.count_nonzero(idx)
        pct_bad = 100 * n_bad / idx.size
        print(f'{n_bad} sources ({pct_bad:.3f}%) with very close/bright '
              'neighbors.')
        print('  -> Ignore W1,2 bands.')
        d['flux_err'][idx,-2:] = np.inf

        # Ignore 2MASS observations when close neighbor detected
        idx = (d['norm_dg'] > -5.)
        n_bad = np.count_nonzero(idx)
        pct_bad = 100 * n_bad / idx.size
        print(f'{n_bad} sources ({pct_bad:.3f}%) with less close/bright '
              'neighbors.')
        print('  -> Ignore 2MASS bands.')
        d['flux_err'][idx,-5:-2] = np.inf

    return d_train, d_val, sample_wavelengths
    

def save_as_h5(d, name):
    print(f'Saving as {name}')
    with h5py.File(name, 'w') as f:
        for key in d.keys():
            f[key] = d[key]
    return 0


def load_h5(name):
    print(f'Loading {name}')
    d = {}
    with h5py.File(name, 'r') as f:
        for key in f.keys():
            d[key] = f[key][:]
    return d     
<|MERGE_RESOLUTION|>--- conflicted
+++ resolved
@@ -1477,18 +1477,16 @@
 
 def ln_prior_clipped(use_prior, st_type_b, ln_prior_clip):
     ln_prior_by_gmm = use_prior.ln_prob(st_type_b)
-    prior_type = (ln_prior_by_gmm + ln_prior_clip 
-                - tf.math.log(tf.math.exp(ln_prior_clip)
-                             +tf.math.exp(ln_prior_by_gmm)
-                             )
-                 )
+    prior_type = (
+        ln_prior_by_gmm + ln_prior_clip 
+      - tf.math.log(
+            tf.math.exp(ln_prior_clip)
+          + tf.math.exp(ln_prior_by_gmm)
+        )
+    )
     return prior_type
 
-<<<<<<< HEAD
-
-=======
-    
->>>>>>> 425cc4cc
+    
 def optimize_stellar_params(flux_model, data,
                             n_steps=64*1024,
                             lr_init=0.01,
@@ -1563,22 +1561,11 @@
             )
         elif isinstance(use_pr, GaussianMixtureModel):
             print('Using prior: GMM')
-<<<<<<< HEAD
-            ln_prior_by_gmm = use_prior.ln_prob(st_type_b)
-            prior_type = -2. * (
-                ln_prior_by_gmm 
-              + ln_prior_clip 
-              - tf.math.log(
-                    tf.math.exp(ln_prior_clip)
-                  + tf.math.exp(ln_prior_by_gmm)
-                )
+            prior_type = -2.*ln_prob_clipped(
+                use_prior,
+                st_type_b,
+                ln_prior_clip
             )
-=======
-            prior_type = -2.*ln_prob_clipped(use_prior,
-                                             st_type_b,
-                                             ln_prior_clip)
-
->>>>>>> 425cc4cc
         elif use_pr is None:
             print('Using prior: None (chi^2 only)')
             prior_type = 0.
