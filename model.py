--- conflicted
+++ resolved
@@ -135,11 +135,7 @@
         # Initial guess of the extinction curve
         R0_guess = np.log(2 * (sample_wavelengths/550.)**(-1.5))
         R0_guess = R0_guess.astype('float32')
-<<<<<<< HEAD
         R1_guess = np.clip((sample_wavelengths-550.)/(992.-392.), -1., 1.)
-=======
-        R1_guess = np.clip((sample_wavelengths-550.)/(992.-392.),-1,1,)
->>>>>>> 56b3574b
         R1_guess = R1_guess.astype('float32')
         
         self._ext_bias.assign(R0_guess.reshape(1,-1))
